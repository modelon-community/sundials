--- conflicted
+++ resolved
@@ -615,8 +615,6 @@
 }
 
 
-<<<<<<< HEAD
-=======
 /*
  * -----------------------------------------------------------------------------
  * fused vector operations
@@ -625,44 +623,44 @@
 
 int N_VLinearCombination_Raja(int nvec, realtype* c, N_Vector* X, N_Vector z)
 {
-  cudaError_t  err;
-
-  sunindextype N = getSize<realtype, sunindextype>(z);
-  realtype* d_zd = getDevData<realtype, sunindextype>(z);
-
-  // Copy c array to device
-  realtype* d_c;
-  err = cudaMalloc((void**) &d_c, nvec*sizeof(realtype));
-  if (err != cudaSuccess) return cudaGetLastError();
-  err = cudaMemcpy(d_c, c, nvec*sizeof(realtype), cudaMemcpyHostToDevice);
-  if (err != cudaSuccess) return cudaGetLastError();
-
-  // Create array of device pointers on host
-  realtype** h_Xd = new realtype*[nvec];
-  for (int j=0; j<nvec; j++)
-    h_Xd[j] = getDevData<realtype, sunindextype>(X[j]);
-
-  // Copy array of device pointers to device from host
-  realtype** d_Xd;
-  err = cudaMalloc((void**) &d_Xd, nvec*sizeof(realtype*));
-  if (err != cudaSuccess) return cudaGetLastError();
-  err = cudaMemcpy(d_Xd, h_Xd, nvec*sizeof(realtype*), cudaMemcpyHostToDevice);
-  if (err != cudaSuccess) return cudaGetLastError();
-
-  RAJA::forall<RAJA::cuda_exec<256> >(zeroIdx, N, [=] __device__(sunindextype i) {
-      d_zd[i] = d_c[0] * d_Xd[0][i];
-      for (int j=1; j<nvec; j++)
-        d_zd[i] += d_c[j] * d_Xd[j][i];
-    });
-
-  // Free host array
-  delete[] h_Xd;
-
-  // Free device arrays
-  err = cudaFree(d_c);
-  if (err != cudaSuccess) return cudaGetLastError();
-  err = cudaFree(d_Xd);
-  if (err != cudaSuccess) return cudaGetLastError();
+//   cudaError_t  err;
+//
+//   sunindextype N = getSize<realtype, sunindextype>(z);
+//   realtype* d_zd = getDevData<realtype, sunindextype>(z);
+//
+//   // Copy c array to device
+//   realtype* d_c;
+//   err = cudaMalloc((void**) &d_c, nvec*sizeof(realtype));
+//   if (err != cudaSuccess) return cudaGetLastError();
+//   err = cudaMemcpy(d_c, c, nvec*sizeof(realtype), cudaMemcpyHostToDevice);
+//   if (err != cudaSuccess) return cudaGetLastError();
+//
+//   // Create array of device pointers on host
+//   realtype** h_Xd = new realtype*[nvec];
+//   for (int j=0; j<nvec; j++)
+//     h_Xd[j] = getDevData<realtype, sunindextype>(X[j]);
+//
+//   // Copy array of device pointers to device from host
+//   realtype** d_Xd;
+//   err = cudaMalloc((void**) &d_Xd, nvec*sizeof(realtype*));
+//   if (err != cudaSuccess) return cudaGetLastError();
+//   err = cudaMemcpy(d_Xd, h_Xd, nvec*sizeof(realtype*), cudaMemcpyHostToDevice);
+//   if (err != cudaSuccess) return cudaGetLastError();
+//
+//   RAJA::forall<RAJA::cuda_exec<256> >(zeroIdx, N, [=] __device__(sunindextype i) {
+//       d_zd[i] = d_c[0] * d_Xd[0][i];
+//       for (int j=1; j<nvec; j++)
+//         d_zd[i] += d_c[j] * d_Xd[j][i];
+//     });
+//
+//   // Free host array
+//   delete[] h_Xd;
+//
+//   // Free device arrays
+//   err = cudaFree(d_c);
+//   //if (err != cudaSuccess) return cudaGetLastError();
+//   err = cudaFree(d_Xd);
+//   //if (err != cudaSuccess) return cudaGetLastError();
 
   return(0);
 }
@@ -670,56 +668,56 @@
 
 int N_VScaleAddMulti_Raja(int nvec, realtype* c, N_Vector x, N_Vector* Y, N_Vector* Z)
 {
-  cudaError_t err;
-
-  sunindextype N = getSize<realtype, sunindextype>(x);
-  realtype* d_xd = getDevData<realtype, sunindextype>(x);
-
-  // Copy c array to device
-  realtype* d_c;
-  err = cudaMalloc((void**) &d_c, nvec*sizeof(realtype));
-  if (err != cudaSuccess) return cudaGetLastError();
-  err = cudaMemcpy(d_c, c, nvec*sizeof(realtype), cudaMemcpyHostToDevice);
-  if (err != cudaSuccess) return cudaGetLastError();
-
-  // Create array of device pointers on host
-  realtype** h_Yd = new realtype*[nvec];
-  for (int j=0; j<nvec; j++)
-    h_Yd[j] = getDevData<realtype, sunindextype>(Y[j]);
-
-  realtype** h_Zd = new realtype*[nvec];
-  for (int j=0; j<nvec; j++)
-    h_Zd[j] = getDevData<realtype, sunindextype>(Z[j]);
-
-  // Copy array of device pointers to device from host
-  realtype** d_Yd;
-  err = cudaMalloc((void**) &d_Yd, nvec*sizeof(realtype*));
-  if (err != cudaSuccess) return cudaGetLastError();
-  err = cudaMemcpy(d_Yd, h_Yd, nvec*sizeof(realtype*), cudaMemcpyHostToDevice);
-  if (err != cudaSuccess) return cudaGetLastError();
-
-  realtype** d_Zd;
-  err = cudaMalloc((void**) &d_Zd, nvec*sizeof(realtype*));
-  if (err != cudaSuccess) return cudaGetLastError();
-  err = cudaMemcpy(d_Zd, h_Zd, nvec*sizeof(realtype*), cudaMemcpyHostToDevice);
-  if (err != cudaSuccess) return cudaGetLastError();
-
-  RAJA::forall<RAJA::cuda_exec<256> >(zeroIdx, N, [=] __device__(sunindextype i) {
-      for (int j=0; j<nvec; j++)
-        d_Zd[j][i] = d_c[j] * d_xd[i] + d_Yd[j][i];
-    });
-
-  // Free host array
-  delete[] h_Yd;
-  delete[] h_Zd;
-
-  // Free device arrays
-  err = cudaFree(d_c);
-  if (err != cudaSuccess) return cudaGetLastError();
-  err = cudaFree(d_Yd);
-  if (err != cudaSuccess) return cudaGetLastError();
-  err = cudaFree(d_Zd);
-  if (err != cudaSuccess) return cudaGetLastError();
+//   cudaError_t err;
+//
+//   sunindextype N = getSize<realtype, sunindextype>(x);
+//   realtype* d_xd = getDevData<realtype, sunindextype>(x);
+//
+//   // Copy c array to device
+//   realtype* d_c;
+//   err = cudaMalloc((void**) &d_c, nvec*sizeof(realtype));
+//   if (err != cudaSuccess) return cudaGetLastError();
+//   err = cudaMemcpy(d_c, c, nvec*sizeof(realtype), cudaMemcpyHostToDevice);
+//   if (err != cudaSuccess) return cudaGetLastError();
+//
+//   // Create array of device pointers on host
+//   realtype** h_Yd = new realtype*[nvec];
+//   for (int j=0; j<nvec; j++)
+//     h_Yd[j] = getDevData<realtype, sunindextype>(Y[j]);
+//
+//   realtype** h_Zd = new realtype*[nvec];
+//   for (int j=0; j<nvec; j++)
+//     h_Zd[j] = getDevData<realtype, sunindextype>(Z[j]);
+//
+//   // Copy array of device pointers to device from host
+//   realtype** d_Yd;
+//   err = cudaMalloc((void**) &d_Yd, nvec*sizeof(realtype*));
+//   //if (err != cudaSuccess) return cudaGetLastError();
+//   err = cudaMemcpy(d_Yd, h_Yd, nvec*sizeof(realtype*), cudaMemcpyHostToDevice);
+//   //if (err != cudaSuccess) return cudaGetLastError();
+//
+//   realtype** d_Zd;
+//   err = cudaMalloc((void**) &d_Zd, nvec*sizeof(realtype*));
+//   //if (err != cudaSuccess) return cudaGetLastError();
+//   err = cudaMemcpy(d_Zd, h_Zd, nvec*sizeof(realtype*), cudaMemcpyHostToDevice);
+//   //if (err != cudaSuccess) return cudaGetLastError();
+//
+//   RAJA::forall<RAJA::cuda_exec<256> >(zeroIdx, N, [=] __device__(sunindextype i) {
+//       for (int j=0; j<nvec; j++)
+//         d_Zd[j][i] = d_c[j] * d_xd[i] + d_Yd[j][i];
+//     });
+//
+//   // Free host array
+//   delete[] h_Yd;
+//   delete[] h_Zd;
+//
+//   // Free device arrays
+//   err = cudaFree(d_c);
+//   //if (err != cudaSuccess) return cudaGetLastError();
+//   err = cudaFree(d_Yd);
+//   //if (err != cudaSuccess) return cudaGetLastError();
+//   err = cudaFree(d_Zd);
+//   //if (err != cudaSuccess) return cudaGetLastError();
 
   return(0);
 }
@@ -736,113 +734,113 @@
                                  realtype b, N_Vector* Y,
                                  N_Vector* Z)
 {
-  cudaError_t err;
-
-  sunindextype N = getSize<realtype, sunindextype>(Z[0]);
-
-  // Create array of device pointers on host
-  realtype** h_Xd = new realtype*[nvec];
-  for (int j=0; j<nvec; j++)
-    h_Xd[j] = getDevData<realtype, sunindextype>(X[j]);
-
-  realtype** h_Yd = new realtype*[nvec];
-  for (int j=0; j<nvec; j++)
-    h_Yd[j] = getDevData<realtype, sunindextype>(Y[j]);
-
-  realtype** h_Zd = new realtype*[nvec];
-  for (int j=0; j<nvec; j++)
-    h_Zd[j] = getDevData<realtype, sunindextype>(Z[j]);
-
-  // Copy array of device pointers to device from host
-  realtype** d_Xd;
-  err = cudaMalloc((void**) &d_Xd, nvec*sizeof(realtype*));
-  if (err != cudaSuccess) return cudaGetLastError();
-  err = cudaMemcpy(d_Xd, h_Xd, nvec*sizeof(realtype*), cudaMemcpyHostToDevice);
-  if (err != cudaSuccess) return cudaGetLastError();
-
-  realtype** d_Yd;
-  err = cudaMalloc((void**) &d_Yd, nvec*sizeof(realtype*));
-  if (err != cudaSuccess) return cudaGetLastError();
-  err = cudaMemcpy(d_Yd, h_Yd, nvec*sizeof(realtype*), cudaMemcpyHostToDevice);
-  if (err != cudaSuccess) return cudaGetLastError();
-
-  realtype** d_Zd;
-  err = cudaMalloc((void**) &d_Zd, nvec*sizeof(realtype*));
-  if (err != cudaSuccess) return cudaGetLastError();
-  err = cudaMemcpy(d_Zd, h_Zd, nvec*sizeof(realtype*), cudaMemcpyHostToDevice);
-  if (err != cudaSuccess) return cudaGetLastError();
-
-  RAJA::forall<RAJA::cuda_exec<256> >(zeroIdx, N, [=] __device__(sunindextype i) {
-      for (int j=0; j<nvec; j++)
-        d_Zd[j][i] = a * d_Xd[j][i] + b * d_Yd[j][i];
-    });
-
-  // Free host array
-  delete[] h_Xd;
-  delete[] h_Yd;
-  delete[] h_Zd;
-
-  // Free device arrays
-  err = cudaFree(d_Xd);
-  if (err != cudaSuccess) return cudaGetLastError();
-  err = cudaFree(d_Yd);
-  if (err != cudaSuccess) return cudaGetLastError();
-  err = cudaFree(d_Zd);
-  if (err != cudaSuccess) return cudaGetLastError();
-
+//   cudaError_t err;
+//
+//   sunindextype N = getSize<realtype, sunindextype>(Z[0]);
+//
+//   // Create array of device pointers on host
+//   realtype** h_Xd = new realtype*[nvec];
+//   for (int j=0; j<nvec; j++)
+//     h_Xd[j] = getDevData<realtype, sunindextype>(X[j]);
+//
+//   realtype** h_Yd = new realtype*[nvec];
+//   for (int j=0; j<nvec; j++)
+//     h_Yd[j] = getDevData<realtype, sunindextype>(Y[j]);
+//
+//   realtype** h_Zd = new realtype*[nvec];
+//   for (int j=0; j<nvec; j++)
+//     h_Zd[j] = getDevData<realtype, sunindextype>(Z[j]);
+//
+//   // Copy array of device pointers to device from host
+//   realtype** d_Xd;
+//   err = cudaMalloc((void**) &d_Xd, nvec*sizeof(realtype*));
+//   //if (err != cudaSuccess) return cudaGetLastError();
+//   err = cudaMemcpy(d_Xd, h_Xd, nvec*sizeof(realtype*), cudaMemcpyHostToDevice);
+//   //if (err != cudaSuccess) return cudaGetLastError();
+//
+//   realtype** d_Yd;
+//   err = cudaMalloc((void**) &d_Yd, nvec*sizeof(realtype*));
+//   //if (err != cudaSuccess) return cudaGetLastError();
+//   err = cudaMemcpy(d_Yd, h_Yd, nvec*sizeof(realtype*), cudaMemcpyHostToDevice);
+//   //if (err != cudaSuccess) return cudaGetLastError();
+//
+//   realtype** d_Zd;
+//   err = cudaMalloc((void**) &d_Zd, nvec*sizeof(realtype*));
+//   //if (err != cudaSuccess) return cudaGetLastError();
+//   err = cudaMemcpy(d_Zd, h_Zd, nvec*sizeof(realtype*), cudaMemcpyHostToDevice);
+//   //if (err != cudaSuccess) return cudaGetLastError();
+//
+//   RAJA::forall<RAJA::cuda_exec<256> >(zeroIdx, N, [=] __device__(sunindextype i) {
+//       for (int j=0; j<nvec; j++)
+//         d_Zd[j][i] = a * d_Xd[j][i] + b * d_Yd[j][i];
+//     });
+//
+//   // Free host array
+//   delete[] h_Xd;
+//   delete[] h_Yd;
+//   delete[] h_Zd;
+//
+//   // Free device arrays
+//   err = cudaFree(d_Xd);
+//   //if (err != cudaSuccess) return cudaGetLastError();
+//   err = cudaFree(d_Yd);
+//   //if (err != cudaSuccess) return cudaGetLastError();
+//   err = cudaFree(d_Zd);
+//   //if (err != cudaSuccess) return cudaGetLastError();
+//
   return(0);
 }
 
 
 int N_VScaleVectorArray_Raja(int nvec, realtype* c, N_Vector* X, N_Vector* Z)
 {
-  cudaError_t err;
-
-  sunindextype N = getSize<realtype, sunindextype>(Z[0]);
-
-  // Copy c array to device
-  realtype* d_c;
-  err = cudaMalloc((void**) &d_c, nvec*sizeof(realtype));
-  if (err != cudaSuccess) return cudaGetLastError();
-  err = cudaMemcpy(d_c, c, nvec*sizeof(realtype), cudaMemcpyHostToDevice);
-  if (err != cudaSuccess) return cudaGetLastError();
-
-  // Create array of device pointers on host
-  realtype** h_Xd = new realtype*[nvec];
-  for (int j=0; j<nvec; j++)
-    h_Xd[j] = getDevData<realtype, sunindextype>(X[j]);
-
-  realtype** h_Zd = new realtype*[nvec];
-  for (int j=0; j<nvec; j++)
-    h_Zd[j] = getDevData<realtype, sunindextype>(Z[j]);
-
-  // Copy array of device pointers to device from host
-  realtype** d_Xd;
-  err = cudaMalloc((void**) &d_Xd, nvec*sizeof(realtype*));
-  if (err != cudaSuccess) return cudaGetLastError();
-  err = cudaMemcpy(d_Xd, h_Xd, nvec*sizeof(realtype*), cudaMemcpyHostToDevice);
-  if (err != cudaSuccess) return cudaGetLastError();
-
-  realtype** d_Zd;
-  err = cudaMalloc((void**) &d_Zd, nvec*sizeof(realtype*));
-  if (err != cudaSuccess) return cudaGetLastError();
-  err = cudaMemcpy(d_Zd, h_Zd, nvec*sizeof(realtype*), cudaMemcpyHostToDevice);
-  if (err != cudaSuccess) return cudaGetLastError();
-
-  RAJA::forall<RAJA::cuda_exec<256> >(zeroIdx, N, [=] __device__(sunindextype i) {
-      for (int j=0; j<nvec; j++)
-        d_Zd[j][i] = d_c[j] * d_Xd[j][i];
-    });
-
-  // Free host array
-  delete[] h_Xd;
-  delete[] h_Zd;
-
-  // Free device arrays
-  err = cudaFree(d_Xd);
-  if (err != cudaSuccess) return cudaGetLastError();
-  err = cudaFree(d_Zd);
-  if (err != cudaSuccess) return cudaGetLastError();
+//   cudaError_t err;
+//
+//   sunindextype N = getSize<realtype, sunindextype>(Z[0]);
+//
+//   // Copy c array to device
+//   realtype* d_c;
+//   err = cudaMalloc((void**) &d_c, nvec*sizeof(realtype));
+//   //if (err != cudaSuccess) return cudaGetLastError();
+//   err = cudaMemcpy(d_c, c, nvec*sizeof(realtype), cudaMemcpyHostToDevice);
+//   //if (err != cudaSuccess) return cudaGetLastError();
+//
+//   // Create array of device pointers on host
+//   realtype** h_Xd = new realtype*[nvec];
+//   for (int j=0; j<nvec; j++)
+//     h_Xd[j] = getDevData<realtype, sunindextype>(X[j]);
+//
+//   realtype** h_Zd = new realtype*[nvec];
+//   for (int j=0; j<nvec; j++)
+//     h_Zd[j] = getDevData<realtype, sunindextype>(Z[j]);
+//
+//   // Copy array of device pointers to device from host
+//   realtype** d_Xd;
+//   err = cudaMalloc((void**) &d_Xd, nvec*sizeof(realtype*));
+//   //if (err != cudaSuccess) return cudaGetLastError();
+//   err = cudaMemcpy(d_Xd, h_Xd, nvec*sizeof(realtype*), cudaMemcpyHostToDevice);
+//   //if (err != cudaSuccess) return cudaGetLastError();
+//
+//   realtype** d_Zd;
+//   err = cudaMalloc((void**) &d_Zd, nvec*sizeof(realtype*));
+//   //if (err != cudaSuccess) return cudaGetLastError();
+//   err = cudaMemcpy(d_Zd, h_Zd, nvec*sizeof(realtype*), cudaMemcpyHostToDevice);
+//   //if (err != cudaSuccess) return cudaGetLastError();
+//
+//   RAJA::forall<RAJA::cuda_exec<256> >(zeroIdx, N, [=] __device__(sunindextype i) {
+//       for (int j=0; j<nvec; j++)
+//         d_Zd[j][i] = d_c[j] * d_Xd[j][i];
+//     });
+//
+//   // Free host array
+//   delete[] h_Xd;
+//   delete[] h_Zd;
+//
+//   // Free device arrays
+//   err = cudaFree(d_Xd);
+//   //if (err != cudaSuccess) return cudaGetLastError();
+//   err = cudaFree(d_Zd);
+//   //if (err != cudaSuccess) return cudaGetLastError();
 
   return(0);
 }
@@ -850,33 +848,33 @@
 
 int N_VConstVectorArray_Raja(int nvec, realtype c, N_Vector* Z)
 {
-  cudaError_t err;
-
-  sunindextype N = getSize<realtype, sunindextype>(Z[0]);
-
-  // Create array of device pointers on host
-  realtype** h_Zd = new realtype*[nvec];
-  for (int j=0; j<nvec; j++)
-    h_Zd[j] = getDevData<realtype, sunindextype>(Z[j]);
-
-  // Copy array of device pointers to device from host
-  realtype** d_Zd;
-  err = cudaMalloc((void**) &d_Zd, nvec*sizeof(realtype*));
-  if (err != cudaSuccess) return cudaGetLastError();
-  err = cudaMemcpy(d_Zd, h_Zd, nvec*sizeof(realtype*), cudaMemcpyHostToDevice);
-  if (err != cudaSuccess) return cudaGetLastError();
-
-  RAJA::forall<RAJA::cuda_exec<256> >(zeroIdx, N, [=] __device__(sunindextype i) {
-      for (int j=0; j<nvec; j++)
-        d_Zd[j][i] = c;
-    });
-
-  // Free host array
-  delete[] h_Zd;
-
-  // Free device arrays
-  err = cudaFree(d_Zd);
-  if (err != cudaSuccess) return cudaGetLastError();
+//   cudaError_t err;
+//
+//   sunindextype N = getSize<realtype, sunindextype>(Z[0]);
+//
+//   // Create array of device pointers on host
+//   realtype** h_Zd = new realtype*[nvec];
+//   for (int j=0; j<nvec; j++)
+//     h_Zd[j] = getDevData<realtype, sunindextype>(Z[j]);
+//
+//   // Copy array of device pointers to device from host
+//   realtype** d_Zd;
+//   err = cudaMalloc((void**) &d_Zd, nvec*sizeof(realtype*));
+//   //if (err != cudaSuccess) return cudaGetLastError();
+//   err = cudaMemcpy(d_Zd, h_Zd, nvec*sizeof(realtype*), cudaMemcpyHostToDevice);
+//   //if (err != cudaSuccess) return cudaGetLastError();
+//
+//   RAJA::forall<RAJA::cuda_exec<256> >(zeroIdx, N, [=] __device__(sunindextype i) {
+//       for (int j=0; j<nvec; j++)
+//         d_Zd[j][i] = c;
+//     });
+//
+//   // Free host array
+//   delete[] h_Zd;
+//
+//   // Free device arrays
+//   err = cudaFree(d_Zd);
+//   //if (err != cudaSuccess) return cudaGetLastError();
 
   return(0);
 }
@@ -885,69 +883,69 @@
 int N_VScaleAddMultiVectorArray_Raja(int nvec, int nsum, realtype* c,
                                       N_Vector* X, N_Vector** Y, N_Vector** Z)
 {
-  cudaError_t err;
-
-  sunindextype N = getSize<realtype, sunindextype>(X[0]);
-
-  // Copy c array to device
-  realtype* d_c;
-  err = cudaMalloc((void**) &d_c, nsum*sizeof(realtype));
-  if (err != cudaSuccess) return cudaGetLastError();
-  err = cudaMemcpy(d_c, c, nsum*sizeof(realtype), cudaMemcpyHostToDevice);
-  if (err != cudaSuccess) return cudaGetLastError();
-
-  // Create array of device pointers on host
-  realtype** h_Xd = new realtype*[nvec];
-  for (int j=0; j<nvec; j++)
-    h_Xd[j] = getDevData<realtype, sunindextype>(X[j]);
-
-  realtype** h_Yd = new realtype*[nsum*nvec];
-  for (int j=0; j<nvec; j++)
-    for (int k=0; k<nsum; k++)
-      h_Yd[j*nsum+k] = getDevData<realtype, sunindextype>(Y[k][j]);
-
-  realtype** h_Zd = new realtype*[nsum*nvec];
-  for (int j=0; j<nvec; j++)
-    for (int k=0; k<nsum; k++)
-      h_Zd[j*nsum+k] = getDevData<realtype, sunindextype>(Z[k][j]);
-
-  // Copy array of device pointers to device from host
-  realtype** d_Xd;
-  err = cudaMalloc((void**) &d_Xd, nvec*sizeof(realtype*));
-  if (err != cudaSuccess) return cudaGetLastError();
-  err = cudaMemcpy(d_Xd, h_Xd, nvec*sizeof(realtype*), cudaMemcpyHostToDevice);
-  if (err != cudaSuccess) return cudaGetLastError();
-
-  realtype** d_Yd;
-  err = cudaMalloc((void**) &d_Yd, nsum*nvec*sizeof(realtype*));
-  if (err != cudaSuccess) return cudaGetLastError();
-  err = cudaMemcpy(d_Yd, h_Yd, nsum*nvec*sizeof(realtype*), cudaMemcpyHostToDevice);
-  if (err != cudaSuccess) return cudaGetLastError();
-
-  realtype** d_Zd;
-  err = cudaMalloc((void**) &d_Zd, nsum*nvec*sizeof(realtype*));
-  if (err != cudaSuccess) return cudaGetLastError();
-  err = cudaMemcpy(d_Zd, h_Zd, nsum*nvec*sizeof(realtype*), cudaMemcpyHostToDevice);
-  if (err != cudaSuccess) return cudaGetLastError();
-
-  RAJA::forall<RAJA::cuda_exec<256> >(zeroIdx, N, [=] __device__(sunindextype i) {
-      for (int j=0; j<nvec; j++)
-        for (int k=0; k<nsum; k++)
-          d_Zd[j*nsum+k][i] = d_c[k] * d_Xd[j][i] + d_Yd[j*nsum+k][i];
-    });
-
-  // Free host array
-  delete[] h_Xd;
-  delete[] h_Yd;
-  delete[] h_Zd;
-
-  // Free device arrays
-  err = cudaFree(d_Xd);
-  if (err != cudaSuccess) return cudaGetLastError();
-  err = cudaFree(d_Yd);
-  if (err != cudaSuccess) return cudaGetLastError();
-  err = cudaFree(d_Zd);
-  if (err != cudaSuccess) return cudaGetLastError();
+//   cudaError_t err;
+//
+//   sunindextype N = getSize<realtype, sunindextype>(X[0]);
+//
+//   // Copy c array to device
+//   realtype* d_c;
+//   err = cudaMalloc((void**) &d_c, nsum*sizeof(realtype));
+//   //if (err != cudaSuccess) return cudaGetLastError();
+//   err = cudaMemcpy(d_c, c, nsum*sizeof(realtype), cudaMemcpyHostToDevice);
+//   //if (err != cudaSuccess) return cudaGetLastError();
+//
+//   // Create array of device pointers on host
+//   realtype** h_Xd = new realtype*[nvec];
+//   for (int j=0; j<nvec; j++)
+//     h_Xd[j] = getDevData<realtype, sunindextype>(X[j]);
+//
+//   realtype** h_Yd = new realtype*[nsum*nvec];
+//   for (int j=0; j<nvec; j++)
+//     for (int k=0; k<nsum; k++)
+//       h_Yd[j*nsum+k] = getDevData<realtype, sunindextype>(Y[k][j]);
+//
+//   realtype** h_Zd = new realtype*[nsum*nvec];
+//   for (int j=0; j<nvec; j++)
+//     for (int k=0; k<nsum; k++)
+//       h_Zd[j*nsum+k] = getDevData<realtype, sunindextype>(Z[k][j]);
+//
+//   // Copy array of device pointers to device from host
+//   realtype** d_Xd;
+//   err = cudaMalloc((void**) &d_Xd, nvec*sizeof(realtype*));
+//   //if (err != cudaSuccess) return cudaGetLastError();
+//   err = cudaMemcpy(d_Xd, h_Xd, nvec*sizeof(realtype*), cudaMemcpyHostToDevice);
+//   //if (err != cudaSuccess) return cudaGetLastError();
+//
+//   realtype** d_Yd;
+//   err = cudaMalloc((void**) &d_Yd, nsum*nvec*sizeof(realtype*));
+//   //if (err != cudaSuccess) return cudaGetLastError();
+//   err = cudaMemcpy(d_Yd, h_Yd, nsum*nvec*sizeof(realtype*), cudaMemcpyHostToDevice);
+//   //if (err != cudaSuccess) return cudaGetLastError();
+//
+//   realtype** d_Zd;
+//   err = cudaMalloc((void**) &d_Zd, nsum*nvec*sizeof(realtype*));
+//   //if (err != cudaSuccess) return cudaGetLastError();
+//   err = cudaMemcpy(d_Zd, h_Zd, nsum*nvec*sizeof(realtype*), cudaMemcpyHostToDevice);
+//   //if (err != cudaSuccess) return cudaGetLastError();
+//
+//   RAJA::forall<RAJA::cuda_exec<256> >(zeroIdx, N, [=] __device__(sunindextype i) {
+//       for (int j=0; j<nvec; j++)
+//         for (int k=0; k<nsum; k++)
+//           d_Zd[j*nsum+k][i] = d_c[k] * d_Xd[j][i] + d_Yd[j*nsum+k][i];
+//     });
+//
+//   // Free host array
+//   delete[] h_Xd;
+//   delete[] h_Yd;
+//   delete[] h_Zd;
+//
+//   // Free device arrays
+//   err = cudaFree(d_Xd);
+//   //if (err != cudaSuccess) return cudaGetLastError();
+//   err = cudaFree(d_Yd);
+//   //if (err != cudaSuccess) return cudaGetLastError();
+//   err = cudaFree(d_Zd);
+//   //if (err != cudaSuccess) return cudaGetLastError();
 
   return(0);
 }
@@ -956,61 +954,60 @@
 int N_VLinearCombinationVectorArray_Raja(int nvec, int nsum, realtype* c,
                                          N_Vector** X, N_Vector* Z)
 {
-  cudaError_t err;
-
-  sunindextype N = getSize<realtype, sunindextype>(Z[0]);
-
-  // Copy c array to device
-  realtype* d_c;
-  err = cudaMalloc((void**) &d_c, nsum*sizeof(realtype));
-  if (err != cudaSuccess) return cudaGetLastError();
-  err = cudaMemcpy(d_c, c, nsum*sizeof(realtype), cudaMemcpyHostToDevice);
-  if (err != cudaSuccess) return cudaGetLastError();
-
-  // Create array of device pointers on host
-  realtype** h_Xd = new realtype*[nsum*nvec];
-  for (int j=0; j<nvec; j++)
-    for (int k=0; k<nsum; k++)
-      h_Xd[j*nsum+k] = getDevData<realtype, sunindextype>(X[k][j]);
-
-  realtype** h_Zd = new realtype*[nvec];
-  for (int j=0; j<nvec; j++)
-    h_Zd[j] = getDevData<realtype, sunindextype>(Z[j]);
-
-  // Copy array of device pointers to device from host
-  realtype** d_Xd;
-  err = cudaMalloc((void**) &d_Xd, nsum*nvec*sizeof(realtype*));
-  if (err != cudaSuccess) return cudaGetLastError();
-  err = cudaMemcpy(d_Xd, h_Xd, nsum*nvec*sizeof(realtype*), cudaMemcpyHostToDevice);
-  if (err != cudaSuccess) return cudaGetLastError();
-
-  realtype** d_Zd;
-  err = cudaMalloc((void**) &d_Zd, nvec*sizeof(realtype*));
-  if (err != cudaSuccess) return cudaGetLastError();
-  err = cudaMemcpy(d_Zd, h_Zd, nvec*sizeof(realtype*), cudaMemcpyHostToDevice);
-  if (err != cudaSuccess) return cudaGetLastError();
-
-  RAJA::forall<RAJA::cuda_exec<256> >(zeroIdx, N, [=] __device__(sunindextype i) {
-      for (int j=0; j<nvec; j++) {
-        d_Zd[j][i] = d_c[0] * d_Xd[j*nsum][i];
-        for (int k=1; k<nsum; k++) {
-          d_Zd[j][i] += d_c[k] * d_Xd[j*nsum+k][i];
-        }
-      }
-    });
-
-  // Free host array
-  delete[] h_Xd;
-  delete[] h_Zd;
-
-  // Free device arrays
-  err = cudaFree(d_Xd);
-  if (err != cudaSuccess) return cudaGetLastError();
-  err = cudaFree(d_Zd);
-  if (err != cudaSuccess) return cudaGetLastError();
+//   cudaError_t err;
+//
+//   sunindextype N = getSize<realtype, sunindextype>(Z[0]);
+//
+//   // Copy c array to device
+//   realtype* d_c;
+//   err = cudaMalloc((void**) &d_c, nsum*sizeof(realtype));
+//   //if (err != cudaSuccess) return cudaGetLastError();
+//   err = cudaMemcpy(d_c, c, nsum*sizeof(realtype), cudaMemcpyHostToDevice);
+//   //if (err != cudaSuccess) return cudaGetLastError();
+//
+//   // Create array of device pointers on host
+//   realtype** h_Xd = new realtype*[nsum*nvec];
+//   for (int j=0; j<nvec; j++)
+//     for (int k=0; k<nsum; k++)
+//       h_Xd[j*nsum+k] = getDevData<realtype, sunindextype>(X[k][j]);
+//
+//   realtype** h_Zd = new realtype*[nvec];
+//   for (int j=0; j<nvec; j++)
+//     h_Zd[j] = getDevData<realtype, sunindextype>(Z[j]);
+//
+//   // Copy array of device pointers to device from host
+//   realtype** d_Xd;
+//   err = cudaMalloc((void**) &d_Xd, nsum*nvec*sizeof(realtype*));
+//   //if (err != cudaSuccess) return cudaGetLastError();
+//   err = cudaMemcpy(d_Xd, h_Xd, nsum*nvec*sizeof(realtype*), cudaMemcpyHostToDevice);
+//   //if (err != cudaSuccess) return cudaGetLastError();
+//
+//   realtype** d_Zd;
+//   err = cudaMalloc((void**) &d_Zd, nvec*sizeof(realtype*));
+//   //if (err != cudaSuccess) return cudaGetLastError();
+//   err = cudaMemcpy(d_Zd, h_Zd, nvec*sizeof(realtype*), cudaMemcpyHostToDevice);
+//   //if (err != cudaSuccess) return cudaGetLastError();
+//
+//   RAJA::forall<RAJA::cuda_exec<256> >(zeroIdx, N, [=] __device__(sunindextype i) {
+//       for (int j=0; j<nvec; j++) {
+//         d_Zd[j][i] = d_c[0] * d_Xd[j*nsum][i];
+//         for (int k=1; k<nsum; k++) {
+//           d_Zd[j][i] += d_c[k] * d_Xd[j*nsum+k][i];
+//         }
+//       }
+//     });
+//
+//   // Free host array
+//   delete[] h_Xd;
+//   delete[] h_Zd;
+//
+//   // Free device arrays
+//   err = cudaFree(d_Xd);
+//   //if (err != cudaSuccess) return cudaGetLastError();
+//   err = cudaFree(d_Zd);
+//   //if (err != cudaSuccess) return cudaGetLastError();
 
   return(0);
 }
->>>>>>> 0d151637
 
 } // extern "C"