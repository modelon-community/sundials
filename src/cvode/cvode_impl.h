/*
 * -----------------------------------------------------------------
 * Programmer(s): Daniel Reynolds @ SMU
 *                Scott D. Cohen, Alan C. Hindmarsh, Radu Serban
 *                   and Dan Shumaker @ LLNL
 * -----------------------------------------------------------------
 * LLNS/SMU Copyright Start
 * Copyright (c) 2017, Southern Methodist University and
 * Lawrence Livermore National Security
 *
 * This work was performed under the auspices of the U.S. Department
 * of Energy by Southern Methodist University and Lawrence Livermore
 * National Laboratory under Contract DE-AC52-07NA27344.
 * Produced at Southern Methodist University and the Lawrence
 * Livermore National Laboratory.
 *
 * All rights reserved.
 * For details, see the LICENSE file.
 * LLNS/SMU Copyright End
 * -----------------------------------------------------------------
 * Implementation header file for the main CVODE integrator.
 * -----------------------------------------------------------------
 */

#ifndef _CVODE_IMPL_H
#define _CVODE_IMPL_H

#include <stdarg.h>
#include <cvode/cvode.h>

#ifdef __cplusplus  /* wrapper to enable C++ usage */
extern "C" {
#endif

/*
 * =================================================================
 *   M A I N    I N T E G R A T O R    M E M O R Y    B L O C K
 * =================================================================
 */

/* Basic CVODE constants */

#define ADAMS_Q_MAX 12     /* max value of q for lmm == ADAMS     */
#define BDF_Q_MAX    5     /* max value of q for lmm == BDF       */
#define Q_MAX  ADAMS_Q_MAX /* max value of q for either lmm       */
#define L_MAX  (Q_MAX+1)   /* max value of L for either lmm       */
#define NUM_TESTS    5     /* number of error test quantities     */

#define HMIN_DEFAULT     RCONST(0.0)    /* hmin default value     */
#define HMAX_INV_DEFAULT RCONST(0.0)    /* hmax_inv default value */
#define MXHNIL_DEFAULT   10             /* mxhnil default value   */
#define MXSTEP_DEFAULT   500            /* mxstep default value   */

/* Return values for lower level routines used by CVode and functions
   provided to the nonlinear solver */

#define RHSFUNC_RECVR +9

/*
 * -----------------------------------------------------------------
 * Types : struct CVodeMemRec, CVodeMem
 * -----------------------------------------------------------------
 * The type CVodeMem is type pointer to struct CVodeMemRec.
 * This structure contains fields to keep track of problem state.
 * -----------------------------------------------------------------
 */

typedef struct CVodeMemRec {

  realtype cv_uround;    /* machine unit roundoff */

  /*--------------------------
    Problem Specification Data
    --------------------------*/

<<<<<<< HEAD
  CVRhsFn cv_f;              /* y' = f(t,y(t))                                */
  void *cv_user_data;        /* user pointer passed to f                      */
  int cv_lmm;                /* lmm = CV_ADAMS or CV_BDF                      */
  int cv_itol;               /* itol = CV_SS, CV_SV, CV_WF, CV_NN             */

  realtype cv_reltol;        /* relative tolerance                            */
  realtype cv_Sabstol;       /* scalar absolute tolerance                     */
  N_Vector cv_Vabstol;       /* vector absolute tolerance                     */
  booleantype cv_user_efun;  /* SUNTRUE if user sets efun                     */
  CVEwtFn cv_efun;           /* function to set ewt                           */
  void *cv_e_data;           /* user pointer passed to efun                   */
=======
  CVRhsFn cv_f;                  /* y' = f(t,y(t))                                */
  void *cv_user_data;            /* user pointer passed to f                      */
  int cv_lmm;                    /* lmm = CV_ADAMS or CV_BDF                      */
  int cv_iter;                   /* iter = CV_FUNCTIONAL or CV_NEWTON             */
  int cv_itol;                   /* itol = CV_SS, CV_SV, CV_WF, CV_NN             */

  realtype cv_reltol;            /* relative tolerance                            */
  realtype cv_Sabstol;           /* scalar absolute tolerance                     */
  N_Vector cv_Vabstol;           /* vector absolute tolerance                     */
  booleantype cv_user_efun;      /* SUNTRUE if user sets efun                     */
  CVEwtFn cv_efun;               /* function to set ewt                           */
  void *cv_e_data;               /* user pointer passed to efun                   */

  booleantype cv_constraintsSet; /* constraints vector present:
                                    do constraints calc                           */
>>>>>>> d657e4dc

  /*-----------------------
    Nordsieck History Array
    -----------------------*/

  N_Vector cv_zn[L_MAX];  /* Nordsieck array, of size N x (q+1).
                             zn[j] is a vector of length N (j=0,...,q)
                             zn[j] = [1/factorial(j)] * h^j * (jth
                             derivative of the interpolating polynomial       */

  /*--------------------------
    other vectors of length N
    -------------------------*/

<<<<<<< HEAD
  N_Vector cv_ewt;     /* error weight vector                                 */
  N_Vector cv_y;       /* y is used as temporary storage by the solver
                          The memory is provided by the user to CVode
                          where the vector is named yout.                     */
  N_Vector cv_acor;    /* In the context of the solution of the nonlinear
                          equation, acor = y_n(m) - y_n(0). On return,
                          this vector is scaled to give the est. local err.   */
  N_Vector cv_tempv;   /* temporary storage vector                            */
  N_Vector cv_ftemp;   /* temporary storage vector                            */
  N_Vector cv_vtemp1;  /* temporary storage vector                            */
  N_Vector cv_vtemp2;  /* temporary storage vector                            */
  N_Vector cv_vtemp3;  /* temporary storage vector                            */
=======
  N_Vector cv_ewt;         /* error weight vector                                 */
  N_Vector cv_y;           /* y is used as temporary storage by the solver
                              The memory is provided by the user to CVode
                              where the vector is named yout.                     */
  N_Vector cv_acor;        /* In the context of the solution of the nonlinear
                              equation, acor = y_n(m) - y_n(0). On return,
                              this vector is scaled to give the est. local err.   */
  N_Vector cv_tempv;       /* temporary storage vector                            */
  N_Vector cv_ftemp;       /* temporary storage vector                            */

  N_Vector cv_mm;          /* mask vector in constraints tests                    */
  N_Vector cv_constraints; /* vector of inequality constraint options             */
>>>>>>> d657e4dc

  /*-----------------
    Tstop information
    -----------------*/

  booleantype cv_tstopset;
  realtype cv_tstop;

  /*---------
    Step Data
    ---------*/

  int cv_q;                    /* current order                               */
  int cv_qprime;               /* order to be used on the next step
                                  = q-1, q, or q+1                            */
  int cv_next_q;               /* order to be used on the next step           */
  int cv_qwait;                /* number of internal steps to wait before
                                  considering a change in q                   */
  int cv_L;                    /* L = q + 1                                   */

  realtype cv_hin;             /* initial step size                           */
  realtype cv_h;               /* current step size                           */
  realtype cv_hprime;          /* step size to be used on the next step       */
  realtype cv_next_h;          /* step size to be used on the next step       */
  realtype cv_eta;             /* eta = hprime / h                            */
  realtype cv_hscale;          /* value of h used in zn                       */
  realtype cv_tn;              /* current internal value of t                 */
  realtype cv_tretlast;        /* value of tret last returned by CVode        */

  realtype cv_tau[L_MAX+1];    /* array of previous q+1 successful step
                                  sizes indexed from 1 to q+1                 */
  realtype cv_tq[NUM_TESTS+1]; /* array of test quantities indexed from
                                  1 to NUM_TESTS(=5)                          */
  realtype cv_l[L_MAX];        /* coefficients of l(x) (degree q poly)        */

  realtype cv_rl1;              /* the scalar 1/l[1]                          */
  realtype cv_gamma;            /* gamma = h * rl1                            */
  realtype cv_gammap;           /* gamma at the last setup call               */
  realtype cv_gamrat;           /* gamma / gammap                             */

  realtype cv_crate;            /* estimated corrector convergence rate       */
  realtype cv_delp;             /* norm of previous nonlinear solver update   */
  realtype cv_acnrm;            /* | acor | wrms                              */
  realtype cv_nlscoef;          /* coeficient in nonlinear convergence test   */

  /*------
    Limits
    ------*/

  int cv_qmax;          /* q <= qmax                                          */
  long int cv_mxstep;   /* maximum number of internal steps for one user call */
  int cv_maxcor;        /* maximum number of corrector iterations for the
                           solution of the nonlinear equation                 */
  int cv_mxhnil;        /* maximum number of warning messages issued to the
                           user that t + h == t for the next internal step    */
  int cv_maxnef;        /* maximum number of error test failures              */
  int cv_maxncf;        /* maximum number of nonlinear convergence failures   */

  realtype cv_hmin;     /* |h| >= hmin                                        */
  realtype cv_hmax_inv; /* |h| <= 1/hmax_inv                                  */
  realtype cv_etamax;   /* eta <= etamax                                      */

  /*--------
    Counters
    --------*/

  long int cv_nst;         /* number of internal steps taken                  */
  long int cv_nfe;         /* number of f calls                               */
  long int cv_ncfn;        /* number of corrector convergence failures        */
  long int cv_netf;        /* number of error test failures                   */
  long int cv_nni;         /* number of Newton iterations performed           */
  long int cv_nsetups;     /* number of setup calls                           */
  int cv_nhnil;            /* number of messages issued to the user that
                              t + h == t for the next iternal step            */

  realtype cv_etaqm1;      /* ratio of new to old h for order q-1             */
  realtype cv_etaq;        /* ratio of new to old h for order q               */
  realtype cv_etaqp1;      /* ratio of new to old h for order q+1             */

  /*----------------------------
    Space requirements for CVODE
    ----------------------------*/

  sunindextype cv_lrw1;        /* no. of realtype words in 1 N_Vector             */
  sunindextype cv_liw1;        /* no. of integer words in 1 N_Vector              */
  long int cv_lrw;             /* no. of realtype words in CVODE work vectors     */
  long int cv_liw;             /* no. of integer words in CVODE work vectors      */

  /*---------------------
    Nonlinear Solver Data
    ---------------------*/

  SUNNonlinearSolver NLS;  /* Sundials generic nonlinear solver object */
  booleantype ownNLS;      /* flag indicating if CVODE created the nonlinear
                              solver object */
  int convfail;            /* flag to indicate when a Jacbian update may
                              be needed */

  /*------------------
    Linear Solver Data
    ------------------*/

  /* Linear Solver functions to be called */

  int (*cv_linit)(struct CVodeMemRec *cv_mem);

  int (*cv_lsetup)(struct CVodeMemRec *cv_mem, int convfail, N_Vector ypred,
		   N_Vector fpred, booleantype *jcurPtr, N_Vector vtemp1,
		   N_Vector vtemp2, N_Vector vtemp3);

  int (*cv_lsolve)(struct CVodeMemRec *cv_mem, N_Vector b, N_Vector weight,
		   N_Vector ycur, N_Vector fcur);

  int (*cv_lfree)(struct CVodeMemRec *cv_mem);

  /* Linear Solver specific memory */

  void *cv_lmem;

  /*------------
    Saved Values
    ------------*/

  int cv_qu;                   /* last successful q value used                */
  long int cv_nstlp;           /* step number of last setup call              */
  realtype cv_h0u;             /* actual initial stepsize                     */
  realtype cv_hu;              /* last successful h value used                */
  realtype cv_saved_tq5;       /* saved value of tq[5]                        */
  booleantype cv_jcur;         /* is Jacobian info. for lin. solver current?  */
  realtype cv_tolsf;           /* tolerance scale factor                      */
  int cv_qmax_alloc;           /* value of qmax used when allocating memory   */
  int cv_indx_acor;            /* index of the zn vector with saved acor      */

  booleantype cv_VabstolMallocDone;
<<<<<<< HEAD
  booleantype cv_MallocDone;
=======
  booleantype cv_MallocDone;  
  booleantype cv_constraintsMallocDone;
>>>>>>> d657e4dc

  /*-------------------------------------------
    Error handler function and error ouput file
    -------------------------------------------*/

  CVErrHandlerFn cv_ehfun;    /* error messages are handled by ehfun          */
  void *cv_eh_data;           /* data pointer passed to ehfun                 */
  FILE *cv_errfp;             /* CVODE error messages are sent to errfp       */

  /*-------------------------
    Stability Limit Detection
    -------------------------*/

  booleantype cv_sldeton;     /* is Stability Limit Detection on?             */
  realtype cv_ssdat[6][4];    /* scaled data array for STALD                  */
  int cv_nscon;               /* counter for STALD method                     */
  long int cv_nor;            /* counter for number of order reductions       */

  /*----------------
    Rootfinding Data
    ----------------*/

  CVRootFn cv_gfun;        /* function g for roots sought                     */
  int cv_nrtfn;            /* number of components of g                       */
  int *cv_iroots;          /* array for root information                      */
  int *cv_rootdir;         /* array specifying direction of zero-crossing     */
  realtype cv_tlo;         /* nearest endpoint of interval in root search     */
  realtype cv_thi;         /* farthest endpoint of interval in root search    */
  realtype cv_trout;       /* t value returned by rootfinding routine         */
  realtype *cv_glo;        /* saved array of g values at t = tlo              */
  realtype *cv_ghi;        /* saved array of g values at t = thi              */
  realtype *cv_grout;      /* array of g values at t = trout                  */
  realtype cv_toutc;       /* copy of tout (if NORMAL mode)                   */
  realtype cv_ttol;        /* tolerance on root location                      */
  int cv_taskc;            /* copy of parameter itask                         */
  int cv_irfnd;            /* flag showing whether last step had a root       */
  long int cv_nge;         /* counter for g evaluations                       */
  booleantype *cv_gactive; /* array with active/inactive event functions      */
  int cv_mxgnull;          /* number of warning messages about possible g==0  */

  /*-----------------------
    Fused Vector Operations
    -----------------------*/

  realtype cv_cvals[L_MAX]; /* array of scalars */
  N_Vector cv_Xvecs[L_MAX]; /* array of vectors */

} *CVodeMem;

/*
 * =================================================================
 *     I N T E R F A C E   T O    L I N E A R   S O L V E R S
 * =================================================================
 */

/*
 * -----------------------------------------------------------------
 * Communication between CVODE and a CVODE Linear Solver
 * -----------------------------------------------------------------
 * convfail (input to cv_lsetup)
 *
 * CV_NO_FAILURES : Either this is the first cv_setup call for this
 *                  step, or the local error test failed on the
 *                  previous attempt at this step (but the Newton
 *                  iteration converged).
 *
 * CV_FAIL_BAD_J  : This value is passed to cv_lsetup if
 *
 *                  (a) The previous Newton corrector iteration
 *                      did not converge and the linear solver's
 *                      setup routine indicated that its Jacobian-
 *                      related data is not current
 *                                   or
 *                  (b) During the previous Newton corrector
 *                      iteration, the linear solver's solve routine
 *                      failed in a recoverable manner and the
 *                      linear solver's setup routine indicated that
 *                      its Jacobian-related data is not current.
 *
 * CV_FAIL_OTHER  : During the current internal step try, the
 *                  previous Newton iteration failed to converge
 *                  even though the linear solver was using current
 *                  Jacobian-related data.
 * -----------------------------------------------------------------
 */

/* Constants for convfail (input to cv_lsetup) */

#define CV_NO_FAILURES 0
#define CV_FAIL_BAD_J  1
#define CV_FAIL_OTHER  2

/*
 * -----------------------------------------------------------------
 * int (*cv_linit)(CVodeMem cv_mem);
 * -----------------------------------------------------------------
 * The purpose of cv_linit is to complete initializations for a
 * specific linear solver, such as counters and statistics.
 * An LInitFn should return 0 if it has successfully initialized the
 * CVODE linear solver and a negative value otherwise.
 * If an error does occur, an appropriate message should be sent to
 * the error handler function.
 * -----------------------------------------------------------------
 */

/*
 * -----------------------------------------------------------------
 * int (*cv_lsetup)(CVodeMem cv_mem, int convfail, N_Vector ypred,
 *                 N_Vector fpred, booleantype *jcurPtr,
 *                 N_Vector vtemp1, N_Vector vtemp2,
 *                 N_Vector vtemp3);
 * -----------------------------------------------------------------
 * The job of cv_lsetup is to prepare the linear solver for
 * subsequent calls to cv_lsolve. It may recompute Jacobian-
 * related data is it deems necessary. Its parameters are as
 * follows:
 *
 * cv_mem - problem memory pointer of type CVodeMem. See the
 *          typedef earlier in this file.
 *
 * convfail - a flag to indicate any problem that occurred during
 *            the solution of the nonlinear equation on the
 *            current time step for which the linear solver is
 *            being used. This flag can be used to help decide
 *            whether the Jacobian data kept by a CVODE linear
 *            solver needs to be updated or not.
 *            Its possible values have been documented above.
 *
 * ypred - the predicted y vector for the current CVODE internal
 *         step.
 *
 * fpred - f(tn, ypred).
 *
 * jcurPtr - a pointer to a boolean to be filled in by cv_lsetup.
 *           The function should set *jcurPtr=SUNTRUE if its Jacobian
 *           data is current after the call and should set
 *           *jcurPtr=SUNFALSE if its Jacobian data is not current.
 *           Note: If cv_lsetup calls for re-evaluation of
 *           Jacobian data (based on convfail and CVODE state
 *           data), it should return *jcurPtr=SUNTRUE always;
 *           otherwise an infinite loop can result.
 *
 * vtemp1 - temporary N_Vector provided for use by cv_lsetup.
 *
 * vtemp3 - temporary N_Vector provided for use by cv_lsetup.
 *
 * vtemp3 - temporary N_Vector provided for use by cv_lsetup.
 *
 * The cv_lsetup routine should return 0 if successful, a positive
 * value for a recoverable error, and a negative value for an
 * unrecoverable error.
 * -----------------------------------------------------------------
 */

/*
 * -----------------------------------------------------------------
 * int (*cv_lsolve)(CVodeMem cv_mem, N_Vector b, N_Vector weight,
 *                  N_Vector ycur, N_Vector fcur);
 * -----------------------------------------------------------------
 * cv_lsolve must solve the linear equation P x = b, where
 * P is some approximation to (I - gamma J), J = (df/dy)(tn,ycur)
 * and the RHS vector b is input. The N-vector ycur contains
 * the solver's current approximation to y(tn) and the vector
 * fcur contains the N_Vector f(tn,ycur). The solution is to be
 * returned in the vector b. cv_lsolve returns a positive value
 * for a recoverable error and a negative value for an
 * unrecoverable error. Success is indicated by a 0 return value.
 * -----------------------------------------------------------------
 */

/*
 * -----------------------------------------------------------------
 * int (*cv_lfree)(CVodeMem cv_mem);
 * -----------------------------------------------------------------
 * cv_lfree should free up any memory allocated by the linear
 * solver. This routine is called once a problem has been
 * completed and the linear solver is no longer needed.  It should
 * return 0 upon success, nonzero on failure.
 * -----------------------------------------------------------------
 */

/*
 * =================================================================
 *   C V O D E    I N T E R N A L   F U N C T I O N S
 * =================================================================
 */

/* Prototype of internal ewtSet function */

int cvEwtSet(N_Vector ycur, N_Vector weight, void *data);

/* High level error handler */

void cvProcessError(CVodeMem cv_mem,
		    int error_code, const char *module, const char *fname,
		    const char *msgfmt, ...);

/* Prototype of internal ErrHandler function */

void cvErrHandler(int error_code, const char *module, const char *function,
		  char *msg, void *data);

/* Nonlinear solver initializtion function */

int cvNlsInit(CVodeMem cv_mem);

/*
 * =================================================================
 *   C V O D E    E R R O R    M E S S A G E S
 * =================================================================
 */

#if defined(SUNDIALS_EXTENDED_PRECISION)

#define MSG_TIME        "t = %Lg"
#define MSG_TIME_H      "t = %Lg and h = %Lg"
#define MSG_TIME_INT    "t = %Lg is not between tcur - hu = %Lg and tcur = %Lg."
#define MSG_TIME_TOUT   "tout = %Lg"
#define MSG_TIME_TSTOP  "tstop = %Lg"

#elif defined(SUNDIALS_DOUBLE_PRECISION)

#define MSG_TIME        "t = %lg"
#define MSG_TIME_H      "t = %lg and h = %lg"
#define MSG_TIME_INT    "t = %lg is not between tcur - hu = %lg and tcur = %lg."
#define MSG_TIME_TOUT   "tout = %lg"
#define MSG_TIME_TSTOP  "tstop = %lg"

#else

#define MSG_TIME        "t = %g"
#define MSG_TIME_H      "t = %g and h = %g"
#define MSG_TIME_INT    "t = %g is not between tcur - hu = %g and tcur = %g."
#define MSG_TIME_TOUT   "tout = %g"
#define MSG_TIME_TSTOP  "tstop = %g"

#endif

/* Initialization and I/O error messages */

#define MSGCV_NO_MEM "cvode_mem = NULL illegal."
#define MSGCV_CVMEM_FAIL "Allocation of cvode_mem failed."
#define MSGCV_MEM_FAIL "A memory request failed."
#define MSGCV_BAD_LMM  "Illegal value for lmm. The legal values are CV_ADAMS and CV_BDF."
#define MSGCV_NO_MALLOC "Attempt to call before CVodeInit."
#define MSGCV_NEG_MAXORD "maxord <= 0 illegal."
#define MSGCV_BAD_MAXORD  "Illegal attempt to increase maximum method order."
#define MSGCV_SET_SLDET  "Attempt to use stability limit detection with the CV_ADAMS method illegal."
#define MSGCV_NEG_HMIN "hmin < 0 illegal."
#define MSGCV_NEG_HMAX "hmax < 0 illegal."
#define MSGCV_BAD_HMIN_HMAX "Inconsistent step size limits: hmin > hmax."
#define MSGCV_BAD_RELTOL "reltol < 0 illegal."
#define MSGCV_BAD_ABSTOL "abstol has negative component(s) (illegal)."
#define MSGCV_NULL_ABSTOL "abstol = NULL illegal."
#define MSGCV_NULL_Y0 "y0 = NULL illegal."
#define MSGCV_Y0_FAIL_CONSTR "y0 fails to satisfy constraints."
#define MSGCV_NULL_F "f = NULL illegal."
#define MSGCV_NULL_G "g = NULL illegal."
#define MSGCV_BAD_NVECTOR "A required vector operation is not implemented."
#define MSGCV_BAD_CONSTR "Illegal values in constraints vector."
#define MSGCV_BAD_K "Illegal value for k."
#define MSGCV_NULL_DKY "dky = NULL illegal."
#define MSGCV_BAD_T "Illegal value for t." MSG_TIME_INT
#define MSGCV_NO_ROOT "Rootfinding was not initialized."
#define MSGCV_NLS_INIT_FAIL "The nonlinear solver's init routine failed."

/* CVode Error Messages */

#define MSGCV_NO_TOLS "No integration tolerances have been specified."
#define MSGCV_LSOLVE_NULL "The linear solver's solve routine is NULL."
#define MSGCV_YOUT_NULL "yout = NULL illegal."
#define MSGCV_TRET_NULL "tret = NULL illegal."
#define MSGCV_BAD_EWT "Initial ewt has component(s) equal to zero (illegal)."
#define MSGCV_EWT_NOW_BAD "At " MSG_TIME ", a component of ewt has become <= 0."
#define MSGCV_BAD_ITASK "Illegal value for itask."
#define MSGCV_BAD_H0 "h0 and tout - t0 inconsistent."
#define MSGCV_BAD_TOUT "Trouble interpolating at " MSG_TIME_TOUT ". tout too far back in direction of integration"
#define MSGCV_EWT_FAIL "The user-provide EwtSet function failed."
#define MSGCV_EWT_NOW_FAIL "At " MSG_TIME ", the user-provide EwtSet function failed."
#define MSGCV_LINIT_FAIL "The linear solver's init routine failed."
#define MSGCV_HNIL_DONE "The above warning has been issued mxhnil times and will not be issued again for this problem."
#define MSGCV_TOO_CLOSE "tout too close to t0 to start integration."
#define MSGCV_MAX_STEPS "At " MSG_TIME ", mxstep steps taken before reaching tout."
#define MSGCV_TOO_MUCH_ACC "At " MSG_TIME ", too much accuracy requested."
#define MSGCV_HNIL "Internal " MSG_TIME_H " are such that t + h = t on the next step. The solver will continue anyway."
#define MSGCV_ERR_FAILS "At " MSG_TIME_H ", the error test failed repeatedly or with |h| = hmin."
#define MSGCV_CONV_FAILS "At " MSG_TIME_H ", the corrector convergence test failed repeatedly or with |h| = hmin."
#define MSGCV_SETUP_FAILED "At " MSG_TIME ", the setup routine failed in an unrecoverable manner."
#define MSGCV_SOLVE_FAILED "At " MSG_TIME ", the solve routine failed in an unrecoverable manner."
#define MSGCV_FAILED_CONSTR "At " MSG_TIME ", unable to satisfy inequality constraints."
#define MSGCV_RHSFUNC_FAILED "At " MSG_TIME ", the right-hand side routine failed in an unrecoverable manner."
#define MSGCV_RHSFUNC_UNREC "At " MSG_TIME ", the right-hand side failed in a recoverable manner, but no recovery is possible."
#define MSGCV_RHSFUNC_REPTD "At " MSG_TIME " repeated recoverable right-hand side function errors."
#define MSGCV_RHSFUNC_FIRST "The right-hand side routine failed at the first call."
#define MSGCV_RTFUNC_FAILED "At " MSG_TIME ", the rootfinding routine failed in an unrecoverable manner."
#define MSGCV_CLOSE_ROOTS "Root found at and very near " MSG_TIME "."
#define MSGCV_BAD_TSTOP "The value " MSG_TIME_TSTOP " is behind current " MSG_TIME " in the direction of integration."
#define MSGCV_INACTIVE_ROOTS "At the end of the first step, there are still some root functions identically 0. This warning will not be issued again."
#define MSGCV_NLS_SETUP_FAILED "At " MSG_TIME "the nonlinear solver setup failed unrecoverably."
#define MSGCV_NLS_INPUT_NULL "At " MSG_TIME "the nonlinear solver was passed a NULL input."

#ifdef __cplusplus
}
#endif

#endif<|MERGE_RESOLUTION|>--- conflicted
+++ resolved
@@ -73,7 +73,6 @@
     Problem Specification Data
     --------------------------*/
 
-<<<<<<< HEAD
   CVRhsFn cv_f;              /* y' = f(t,y(t))                                */
   void *cv_user_data;        /* user pointer passed to f                      */
   int cv_lmm;                /* lmm = CV_ADAMS or CV_BDF                      */
@@ -85,23 +84,9 @@
   booleantype cv_user_efun;  /* SUNTRUE if user sets efun                     */
   CVEwtFn cv_efun;           /* function to set ewt                           */
   void *cv_e_data;           /* user pointer passed to efun                   */
-=======
-  CVRhsFn cv_f;                  /* y' = f(t,y(t))                                */
-  void *cv_user_data;            /* user pointer passed to f                      */
-  int cv_lmm;                    /* lmm = CV_ADAMS or CV_BDF                      */
-  int cv_iter;                   /* iter = CV_FUNCTIONAL or CV_NEWTON             */
-  int cv_itol;                   /* itol = CV_SS, CV_SV, CV_WF, CV_NN             */
-
-  realtype cv_reltol;            /* relative tolerance                            */
-  realtype cv_Sabstol;           /* scalar absolute tolerance                     */
-  N_Vector cv_Vabstol;           /* vector absolute tolerance                     */
-  booleantype cv_user_efun;      /* SUNTRUE if user sets efun                     */
-  CVEwtFn cv_efun;               /* function to set ewt                           */
-  void *cv_e_data;               /* user pointer passed to efun                   */
 
   booleantype cv_constraintsSet; /* constraints vector present:
                                     do constraints calc                           */
->>>>>>> d657e4dc
 
   /*-----------------------
     Nordsieck History Array
@@ -116,7 +101,6 @@
     other vectors of length N
     -------------------------*/
 
-<<<<<<< HEAD
   N_Vector cv_ewt;     /* error weight vector                                 */
   N_Vector cv_y;       /* y is used as temporary storage by the solver
                           The memory is provided by the user to CVode
@@ -129,20 +113,9 @@
   N_Vector cv_vtemp1;  /* temporary storage vector                            */
   N_Vector cv_vtemp2;  /* temporary storage vector                            */
   N_Vector cv_vtemp3;  /* temporary storage vector                            */
-=======
-  N_Vector cv_ewt;         /* error weight vector                                 */
-  N_Vector cv_y;           /* y is used as temporary storage by the solver
-                              The memory is provided by the user to CVode
-                              where the vector is named yout.                     */
-  N_Vector cv_acor;        /* In the context of the solution of the nonlinear
-                              equation, acor = y_n(m) - y_n(0). On return,
-                              this vector is scaled to give the est. local err.   */
-  N_Vector cv_tempv;       /* temporary storage vector                            */
-  N_Vector cv_ftemp;       /* temporary storage vector                            */
-
-  N_Vector cv_mm;          /* mask vector in constraints tests                    */
-  N_Vector cv_constraints; /* vector of inequality constraint options             */
->>>>>>> d657e4dc
+
+ N_Vector cv_mm;          /* mask vector in constraints tests                    */
+ N_Vector cv_constraints; /* vector of inequality constraint options             */
 
   /*-----------------
     Tstop information
@@ -277,12 +250,8 @@
   int cv_indx_acor;            /* index of the zn vector with saved acor      */
 
   booleantype cv_VabstolMallocDone;
-<<<<<<< HEAD
-  booleantype cv_MallocDone;
-=======
   booleantype cv_MallocDone;  
   booleantype cv_constraintsMallocDone;
->>>>>>> d657e4dc
 
   /*-------------------------------------------
     Error handler function and error ouput file
