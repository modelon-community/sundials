--- conflicted
+++ resolved
@@ -188,27 +188,6 @@
 static int cvEwtSetSS(CVodeMem cv_mem, N_Vector ycur, N_Vector weight);
 static int cvEwtSetSV(CVodeMem cv_mem, N_Vector ycur, N_Vector weight);
 
-<<<<<<< HEAD
-=======
-#ifdef SUNDIALS_BUILD_PACKAGE_FUSED_KERNELS
-extern
-int cvEwtSetSS_fused(const booleantype atolmin0,
-                     const realtype reltol,
-                     const realtype Sabstol,
-                     const N_Vector ycur,
-                     N_Vector tempv,
-                     N_Vector weight);
-
-extern
-int cvEwtSetSV_fused(const booleantype atolmin0,
-                     const realtype reltol,
-                     const N_Vector Vabstol,
-                     const N_Vector ycur,
-                     N_Vector tempv,
-                     N_Vector weight);
-#endif
-
->>>>>>> f1cf2d0a
 /* Initial stepsize calculation */
 
 static int cvHin(CVodeMem cv_mem, realtype tout);
@@ -242,17 +221,6 @@
 static int cvNls(CVodeMem cv_mem, int nflag);
 
 static int cvCheckConstraints(CVodeMem cv_mem);
-<<<<<<< HEAD
-=======
-#ifdef SUNDIALS_BUILD_PACKAGE_FUSED_KERNELS
-extern
-int cvCheckConstraints_fused(const N_Vector c,
-                             const N_Vector ewt,
-                             const N_Vector y,
-                             const N_Vector mm,
-                             N_Vector tempv);
-#endif
->>>>>>> f1cf2d0a
 
 static int cvHandleNFlag(CVodeMem cv_mem, int *nflagPtr, realtype saved_t,
                          int *ncfPtr);
@@ -4273,14 +4241,8 @@
   {
     /* We compute weight (inverse of tempv) regardless of the component test
        since it will be thrown away in this case anyways. */
-<<<<<<< HEAD
     /* cvEwtSetSS_fused */
     cv_mem->EwtSS_fused(cv_mem->cv_reltol, cv_mem->cv_Sabstol, ycur, cv_mem->cv_tempv, weight);
-=======
-    cvEwtSetSS_fused(cv_mem->cv_atolmin0, cv_mem->cv_reltol,
-                     cv_mem->cv_Sabstol, ycur, cv_mem->cv_tempv,
-                     weight);
->>>>>>> f1cf2d0a
     if (cv_mem->cv_atolmin0) {
       if (N_VMin(cv_mem->cv_tempv) <= ZERO) return(-1);
     }
@@ -4317,14 +4279,8 @@
   {
     /* We compute weight (inverse of tempv) regardless of the component test
        since it will be thrown away in this case anyways. */
-<<<<<<< HEAD
     /* cvEwtSetSV_fused */
     cv_mem->EwtSV_fused(cv_mem->cv_reltol, cv_mem->cv_Vabstol, ycur, cv_mem->cv_tempv, weight);
-=======
-    cvEwtSetSV_fused(cv_mem->cv_atolmin0, cv_mem->cv_reltol,
-                     cv_mem->cv_Vabstol, ycur, cv_mem->cv_tempv,
-                     weight);
->>>>>>> f1cf2d0a
     if (cv_mem->cv_atolmin0) {
       if (N_VMin(cv_mem->cv_tempv) <= ZERO) return(-1);
     }
