--- conflicted
+++ resolved
@@ -31,15 +31,9 @@
 extern "C" {
 #endif
 
-<<<<<<< HEAD
   extern void FIDA_EWT(realtype*, realtype*,   /* Y, EWT */ 
                        long int*, realtype*,   /* IPAR, RPAR */
                        int*);                  /* IER */
-=======
-  extern void FIDA_EWT(realtype*, realtype*, /* Y, EWT */ 
-                       long int*, realtype*, /* IPAR, RPAR */
-                       int*);                /* IER */
->>>>>>> 7f291c28
 
 #ifdef __cplusplus
 }
