#!/usr/bin/bash

# Debug spec and variables
# COMPILER_SPEC=rocmcc@5.2.3
COMPILER_SPEC=clang@14.0.0
AMDGPU_TARGET=gfx906
ROCM_VERSION=5.2.3

SPEC="%${COMPILER_SPEC} cstd=99 cxxstd=14 precision=double amdgpu_target=${AMDGPU_TARGET} ~mpi+rocm+openmp+ginkgo ^ginkgo@git.234594c92b58e2384dfb43c2d08e7f43e2b58e7a+rocm+openmp amdgpu_target=${AMDGPU_TARGET} ^hip@${ROCM_VERSION} ^hsa-rocr-dev@${ROCM_VERSION} ^llvm-amdgpu@${ROCM_VERSION} ^hipsparse@${ROCM_VERSION} ^hipblas@${ROCM_VERSION}"


# CUDA Debug
# COMPILER_SPEC=gcc@8.3.1
# CUDA_SPEC=cuda@11.5.0

# SPEC="%${COMPILER_SPEC} cstd=99 cxxstd=14 precision=double +mpi+openmp+cuda~raja+superlu-dist+ginkgo+kokkos+kokkos-kernels cuda_arch=70 ^kokkos-kernels+cuda+serial cuda_arch=70 ^kokkos+cuda+wrapper~profiling cuda_arch=70 ^ginkgo+cuda cuda_arch=70 ^superlu-dist+cuda cuda_arch=70 ^${CUDA_SPEC}"


# make sure lmod is loaded
if test -e /usr/share/lmod/lmod/init/bash
then
  source /usr/share/lmod/lmod/init/bash
fi

set -o errexit

option=${1:-""}
hostname="$(hostname)"
project_dir="$(pwd)"
build_root=${BUILD_ROOT:-""}

hostconfig=${HOST_CONFIG:-""}
spec=${SPEC:-""}
job_unique_id=${CI_JOB_ID:-""}

sys_type=${SYS_TYPE:-""}
py_env_path=${PYTHON_ENVIRONMENT_PATH:-""}

spack_prefix=${SHARED_SPACK_PREFIX:-"v0.19.1"}
shared_spack=${SHARED_SPACK:-"UPSTREAM"}

# Dependencies
date

echo "~~~~~~~~~~~~~~~~~~~~~~~~~~~~~~~~~~~~~~~~~~~"
echo "~~~~~ Inputs"
echo "~~~~~~~~~~~~~~~~~~~~~~~~~~~~~~~~~~~~~~~~~~~"
echo "options       = ${option}"
echo "hostname      = ${hostname}"
echo "project_dir   = ${project_dir}"
echo "build_root    = ${build_root}"
echo "hostconfig    = ${hostconfig}"
echo "spec          = ${spec}"
echo "job_unique_id = ${job_unique_id}"
echo "sys_type      = ${sys_type}"
echo "py_env_path   = ${py_env_path}"
echo "shared_spack  = ${shared_spack}"

# remove tailing number from hostname
hostname=${hostname%%[0-9]*}

# number of parallel build jobs
BUILD_JOBS=${BUILD_JOBS:-"1"}

# load newer python to try the clingo concretizer
# Corona does not have python 3.8.2
if [[ -n "${AMDGPU_TARGET}" ]]; then
    echo "module load python/3.9.12"
    module load python/3.9.12
else
    echo "module load python/3.8.2"
    module load python/3.8.2
fi

# Rocm version specific to Corona.
if [[ -n "${AMDGPU_TARGET}" ]]; then
    module load rocm/5.2.3
fi

module load cmake/3.23

if [[ "${option}" != "--build-only" && "${option}" != "--test-only" ]]
then
    echo "~~~~~~~~~~~~~~~~~~~~~~~~~~~~~~~~~~~~~~~~~~~"
    echo "~~~~~ Building Dependencies"
    echo "~~~~~~~~~~~~~~~~~~~~~~~~~~~~~~~~~~~~~~~~~~~"

    if [[ -z ${spec} ]]
    then
        echo "SPEC is undefined, aborting..."
        exit 1
    fi

    prefix_opt=""

    if [[ -d /usr/workspace/pan13 ]]
    then
        # where spack installs stuff
        # prefix="/usr/workspace/pan13/spack_installs/${hostname}"
        prefix="/usr/workspace/pan13/ci-installs/${hostname}"
        # prefix="/dev/shm/${hostname}"
        if [[ -z ${job_unique_id} ]]; then
          job_unique_id=manual_job_$(date +%s)
          while [[ -d ${prefix}/${job_unique_id} ]] ; do
              sleep 1
              job_unique_id=manual_job_$(date +%s)
          done
        fi
        prefix="${prefix}/${job_unique_id}"
        mkdir -p ${prefix}
        prefix_opt="--prefix=${prefix}"

        # We force Spack to put all generated files (cache and configuration of
        # all sorts) in a unique location so that there can be no collision
        # with existing or concurrent Spack.
        spack_user_cache="${prefix}/spack-user-cache"
        export SPACK_DISABLE_LOCAL_CONFIG=""
        export SPACK_USER_CACHE_PATH="${spack_user_cache}"
        mkdir -p ${spack_user_cache}
    fi

    if [[ -d /usr/workspace/pan13 ]]
    then
<<<<<<< HEAD
        # where spack pulls installations from
        upstream="/usr/workspace/pan13/spack_installs/${hostname}"
        # upstream="/usr/workspace/sundials/spack_installs/${hostname}"
=======
        upstream="/usr/workspace/sundials/spack_installs/${spack_prefix}/${hostname}"
>>>>>>> 7dd3d4f3
        mkdir -p "${upstream}"
        upstream_opt="--upstream=${upstream}"
    fi

    if [[ "${shared_spack}" == "UPSTREAM" ]] # uses the upstream to save on build time
    then
        python3 .gitlab/uberenv/uberenv.py --spec="${spec}" "${prefix_opt}" "${upstream_opt}" --reuse=True
    elif [[ "${shared_spack}" == "ON" ]] # seems to install in the upstream
    then
        python3 .gitlab/uberenv/uberenv.py --spec="${spec}" --prefix="${upstream}"
    else
        python3 .gitlab/uberenv/uberenv.py --spec="${spec}" "${prefix_opt}"
    fi

    # Ensure correct CUDA module is loaded, only works for module naming
    # convention on Lassen. Only needed for CUDA 11 (unclear why).
    if [[ -n "${CUDA_SPEC}" ]]; then
        cuda_version="${CUDA_SPEC##*@}"
        echo "module load cuda/${cuda_version}"
        module load cuda/"${cuda_version}"
    fi
fi
date

# Host config file
if [[ -z ${hostconfig} ]]
then
    # If no host config file was provided, we assume it was generated.
    # This means we are looking of a unique one in project dir.
    hostconfigs=( $( ls "${project_dir}/"*.cmake ) )
    if [[ ${#hostconfigs[@]} == 1 ]]
    then
        hostconfig_path=${hostconfigs[0]}
        echo "Found host config file: ${hostconfig_path}"
    elif [[ ${#hostconfigs[@]} == 0 ]]
    then
        echo "No result for: ${project_dir}/*.cmake"
        echo "Spack generated host-config not found."
        exit 1
    else
        echo "More than one result for: ${project_dir}/*.cmake"
        echo "${hostconfigs[@]}"
        echo "Please specify one with HOST_CONFIG variable"
        exit 1
    fi
else
    # Using provided host-config file.
    hostconfig_path="${project_dir}/host-configs/${hostconfig}"
fi

# Build Directory
if [[ -z ${build_root} ]]
then
    build_root="/dev/shm$(pwd)"
else
    build_root="/dev/shm${build_root}"
fi

build_dir="${build_root}/build_${job_unique_id}_${hostconfig//.cmake/}"
install_dir="${build_root}/install_${job_unique_id}_${hostconfig//.cmake/}"

cmake_exe=`grep 'CMake executable' ${hostconfig_path} | cut -d ':' -f 2 | xargs`

# Build
if [[ "${option}" != "--deps-only" && "${option}" != "--test-only" ]]
then
    date
    echo "~~~~~~~~~~~~~~~~~~~~~~~~~~~~~~~~~~~~~~~~~~~"
    echo "~ Host-config: ${hostconfig_path}"
    echo "~ Build Dir:   ${build_dir}"
    echo "~ Project Dir: ${project_dir}"
    echo "~~~~~~~~~~~~~~~~~~~~~~~~~~~~~~~~~~~~~~~~~~~"

    echo "~~~~~~~~~~~~~~~~~~~~~~~~~~~~~~~~~~~~~~~~~~~"
    echo "~~~~~ Building SUNDIALS"
    echo "~~~~~~~~~~~~~~~~~~~~~~~~~~~~~~~~~~~~~~~~~~~"

    # If building, then delete everything first
    rm -rf "${build_dir}" 2>/dev/null
    mkdir -p "${build_dir}" && cd "${build_dir}"

    date

    $cmake_exe --version

    # configure
    $cmake_exe \
        -C "${hostconfig_path}" \
        -DCMAKE_INSTALL_PREFIX=${install_dir} \
        "${project_dir}"

    # build
    VERBOSE_BUILD=${VERBOSE_BUILD:-"OFF"}
    if [[ "${VERBOSE_BUILD}" == "ON" ]]; then
        verbose_build='--verbose'
    fi
    $cmake_exe --build . -j ${BUILD_JOBS} ${verbose_build}

    # install
    make install

    date
fi

# Test
if [[ "${option}" != "--build-only" ]]
then
    echo "~~~~~~~~~~~~~~~~~~~~~~~~~~~~~~~~~~~~~~~~~~~"
    echo "~~~~~ Testing SUNDIALS"
    echo "~~~~~~~~~~~~~~~~~~~~~~~~~~~~~~~~~~~~~~~~~~~"

    if [[ ! -d ${build_dir} ]]
    then
        echo "ERROR: Build directory not found : ${build_dir}" && exit 1
    fi

    cd "${build_dir}"

    VERBOSE_TEST=${VERBOSE_TEST:-"ON"}
    if [[ "${VERBOSE_TEST}" == "ON" ]]; then
        verbose_test='--verbose'
    fi

    date
    ctest --output-on-failure ${verbose_test} -T test 2>&1 | tee tests_output.txt
    date

    no_test_str="No tests were found!!!"
    if [[ "$(tail -n 1 tests_output.txt)" == "${no_test_str}" ]]
    then
        echo "ERROR: No tests were found" && exit 1
    fi

    if grep -q "Errors while running CTest" ./tests_output.txt
    then
        echo "ERROR: failure(s) while running CTest" && exit 1
    fi

fi

# Clean
if [[ "${option}" != "--no-clean" ]]
then
    echo "~~~~~~~~~~~~~~~~~~~~~~~~~~~~~~~~~~~~~~~~~~~"
    echo "~~~~~ CLEAN UP"
    echo "~~~~~~~~~~~~~~~~~~~~~~~~~~~~~~~~~~~~~~~~~~~"
    make clean
fi<|MERGE_RESOLUTION|>--- conflicted
+++ resolved
@@ -121,13 +121,7 @@
 
     if [[ -d /usr/workspace/pan13 ]]
     then
-<<<<<<< HEAD
-        # where spack pulls installations from
-        upstream="/usr/workspace/pan13/spack_installs/${hostname}"
-        # upstream="/usr/workspace/sundials/spack_installs/${hostname}"
-=======
         upstream="/usr/workspace/sundials/spack_installs/${spack_prefix}/${hostname}"
->>>>>>> 7dd3d4f3
         mkdir -p "${upstream}"
         upstream_opt="--upstream=${upstream}"
     fi
