--- conflicted
+++ resolved
@@ -101,11 +101,7 @@
 
   nvecs = atol(argv[2]);
   if (nvecs < 1) {
-<<<<<<< HEAD
-    printf("WARNING: Some fused operation tests disabled\n");
-=======
     printf("WARNING: Fused operation tests disabled\n");
->>>>>>> 2a7123fa
   }
 
   nsums = atol(argv[3]);
