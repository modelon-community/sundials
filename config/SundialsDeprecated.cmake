--- conflicted
+++ resolved
@@ -39,8 +39,6 @@
   UNSET(F90_ENABLE CACHE)
 ENDIF()
 
-<<<<<<< HEAD
-=======
 # SUNDIALS_INDEX_TYPE got new behavior
 if(SUNDIALS_INDEX_TYPE)
   string(TOUPPER ${SUNDIALS_INDEX_TYPE} tmp)
@@ -60,7 +58,6 @@
   endif()
 endif()
 
->>>>>>> d657e4dc
 if(DEFINED MPI_MPICC)
   print_deprecated(MPI_MPICC MPI_C_COMPILER)
   force_variable(MPI_C_COMPILER FILEPATH "MPI C compiler" ${MPI_MPICC})
