# ---------------------------------------------------------------
# Programmer:  Daniel R. Reynolds @ SMU, Cody J. Balos @ LLNL
# ---------------------------------------------------------------
# LLNS/SMU Copyright Start
# Copyright (c) 2014, Southern Methodist University and
# Lawrence Livermore National Security
#
# This work was performed under the auspices of the U.S. Department
# of Energy by Southern Methodist University and Lawrence Livermore
# National Laboratory under Contract DE-AC52-07NA27344.
# Produced at Southern Methodist University and the Lawrence
# Livermore National Laboratory.
#
# All rights reserved.
# For details, see the LICENSE file.
# LLNS/SMU Copyright End
# ---------------------------------------------------------------
# C++-related tests for SUNDIALS CMake-based configuration.
# ---------------------------------------------------------------

# Enable the C++
enable_language(CXX)
set(CXX_FOUND TRUE)

# show some cache variables
mark_as_advanced(CLEAR
  CMAKE_CXX_COMPILER
  CMAKE_CXX_FLAGS)

# hide all build type specific flags
mark_as_advanced(FORCE
  CMAKE_CXX_FLAGS_DEBUG
  CMAKE_CXX_FLAGS_MINSIZEREL
  CMAKE_CXX_FLAGS_RELEASE
  CMAKE_CXX_FLAGS_RELWITHDEBINFO)

# only show flags for the current build type
# these flags are appended to CMAKE_CXX_FLAGS
if(CMAKE_BUILD_TYPE)
  if(CMAKE_BUILD_TYPE MATCHES "Debug")
    message("Appending CXX debug flags")
    mark_as_advanced(CLEAR CMAKE_CXX_FLAGS_DEBUG)
  elseif(CMAKE_BUILD_TYPE MATCHES "MinSizeRel")
    message("Appending CXX min size release flags")
    mark_as_advanced(CLEAR CMAKE_CXX_FLAGS_MINSIZEREL)
  elseif(CMAKE_BUILD_TYPE MATCHES "Release")
    message("Appending CXX release flags")
    mark_as_advanced(CLEAR CMAKE_CXX_FLAGS_RELEASE)
  elseif(CMAKE_BUILD_TYPE MATCHES "RelWithDebInfo")
    message("Appending CXX release with debug info flags")
    mark_as_advanced(CLEAR CMAKE_CXX_FLAGS_RELWITHDEBINFO)
  endif()
<<<<<<< HEAD
endif()
=======
endif()

# Converts a CXX standard number to the flag needed to set it.
macro(CXX_STD2FLAG std flag_var)
  set(flag_var "-std=c++${std}")
endmacro()

# Sets the CMAKE_CXX_STANDARD variable to the ${std} if the compiler
# supports the flag. E.g. USE_CXX_STD(11) sets CMAKE_CXX_STANDARD=11.
# If CUDA is enabled, it adds the correct flag to CUDA_NVCC_FLAGS.
#
# Requires:
#   CMake > 3.1.3.
# Notes: 
#   If the compiler is not supprted by the CMake version in use, then
#   the flag will have to be added manually.
macro(USE_CXX_STD std)
  if(NOT (CMAKE_CXX_STANDARD EQUAL ${std}))
    include(CheckCXXCompilerFlag)
    CXX_STD2FLAG(${std} flag_var)
    CHECK_CXX_COMPILER_FLAG(${flag_var} COMPILER_SUPPORTS_STDFLAG)
    if(COMPILER_SUPPORTS_STDFLAG)
      set(CMAKE_CXX_STANDARD ${std})
      message(STATUS "Set CMAKE_CXX_STANDARD to ${std}")
      if(CUDA_ENABLE)
        set(CUDA_NVCC_FLAGS "${CUDA_NVCC_FLAGS} -std c++${std}")
        message(STATUS "Add -std c++${std} to CUDA_NVCC_FLAGS")
      endif()
    else()
      PRINT_WARNING("Could not set CMAKE_CXX_STANDARD to ${std}.")
    endif()
  endif()
endmacro()
>>>>>>> d657e4dc
<|MERGE_RESOLUTION|>--- conflicted
+++ resolved
@@ -50,9 +50,6 @@
     message("Appending CXX release with debug info flags")
     mark_as_advanced(CLEAR CMAKE_CXX_FLAGS_RELWITHDEBINFO)
   endif()
-<<<<<<< HEAD
-endif()
-=======
 endif()
 
 # Converts a CXX standard number to the flag needed to set it.
@@ -86,4 +83,3 @@
     endif()
   endif()
 endmacro()
->>>>>>> d657e4dc
