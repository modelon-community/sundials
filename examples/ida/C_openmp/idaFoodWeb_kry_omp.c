/*
 * -----------------------------------------------------------------
 * Programmer(s): Daniel R. Reynolds and Ting Yan @ SMU
 * -----------------------------------------------------------------
<<<<<<< HEAD
 * Example program for IDA: Food web problem, OpenMP, GMRES,
=======
 * LLNS/SMU Copyright Start
 * Copyright (c) 2017, Southern Methodist University and 
 * Lawrence Livermore National Security
 *
 * This work was performed under the auspices of the U.S. Department 
 * of Energy by Southern Methodist University and Lawrence Livermore 
 * National Laboratory under Contract DE-AC52-07NA27344.
 * Produced at Southern Methodist University and the Lawrence 
 * Livermore National Laboratory.
 *
 * All rights reserved.
 * For details, see the LICENSE file.
 * LLNS/SMU Copyright End
 * -----------------------------------------------------------------
 * Example program for IDA: Food web problem, OpenMP, GMRES, 
>>>>>>> d657e4dc
 * user-supplied preconditioner
 *
 * This example program uses SUNLinSol_SPGMR as the linear
 * solver, and IDACalcIC for initial condition calculation.
 *
 * The mathematical problem solved in this example is a DAE system
 * that arises from a system of partial differential equations after
 * spatial discretization. The PDE system is a food web population
 * model, with predator-prey interaction and diffusion on the unit
 * square in two dimensions. The dependent variable vector is:
 *
 *         1   2         ns
 *   c = (c , c ,  ..., c  ) , ns = 2 * np
 *
 * and the PDE's are as follows:
 *
 *     i             i      i
 *   dc /dt = d(i)*(c    + c  )  +  R (x,y,c)   (i = 1,...,np)
 *                   xx     yy       i
 *
 *              i      i
 *   0 = d(i)*(c    + c  )  +  R (x,y,c)   (i = np+1,...,ns)
 *              xx     yy       i
 *
 *   where the reaction terms R are:
 *
 *                   i             ns         j
 *   R  (x,y,c)  =  c  * (b(i)  + sum a(i,j)*c )
 *    i                           j=1
 *
 * The number of species is ns = 2 * np, with the first np being
 * prey and the last np being predators. The coefficients a(i,j),
 * b(i), d(i) are:
 *
 *  a(i,i) = -AA   (all i)
 *  a(i,j) = -GG   (i <= np , j >  np)
 *  a(i,j) =  EE   (i >  np, j <= np)
 *  all other a(i,j) = 0
 *  b(i) = BB*(1+ alpha * x*y + beta*sin(4 pi x)*sin(4 pi y)) (i <= np)
 *  b(i) =-BB*(1+ alpha * x*y + beta*sin(4 pi x)*sin(4 pi y)) (i  > np)
 *  d(i) = DPREY   (i <= np)
 *  d(i) = DPRED   (i > np)
 *
 * The various scalar parameters required are set using '#define'
 * statements or directly in routine InitUserData. In this program,
 * np = 1, ns = 2. The boundary conditions are homogeneous Neumann:
 * normal derivative = 0.
 *
 * A polynomial in x and y is used to set the initial values of the
 * first np variables (the prey variables) at each x,y location,
 * while initial values for the remaining (predator) variables are
 * set to a flat value, which is corrected by IDACalcIC.
 *
 * The PDEs are discretized by central differencing on a MX by MY
 * mesh.
 *
 * The DAE system is solved by IDA using the SUNLinSol_SPGMR linear solver.
 * Output is printed at t = 0, .001, .01, .1, .4, .7, 1.
 *
 * Optionally, we can set the number of threads from environment
 * variable or command line. To check the current value for number
 * of threads from environment:
 *      % echo $OMP_NUM_THREADS
 *
 * Execution:
 *
 * To use the default value for the number of threads from
 * the OMP_NUM_THREADS environment value:
 *      % ./idaFoodWeb_kry_omp
 * To specify the number of threads at the command line, use
 *      % ./idaFoodWeb_kry_omp num_threads
 * where num_threads is the desired number of threads.
 *
 * -----------------------------------------------------------------
 * References:
 * [1] Peter N. Brown and Alan C. Hindmarsh,
 *     Reduced Storage Matrix Methods in Stiff ODE systems, Journal
 *     of Applied Mathematics and Computation, Vol. 31 (May 1989),
 *     pp. 40-91.
 *
 * [2] Peter N. Brown, Alan C. Hindmarsh, and Linda R. Petzold,
 *     Using Krylov Methods in the Solution of Large-Scale
 *     Differential-Algebraic Systems, SIAM J. Sci. Comput., 15
 *     (1994), pp. 1467-1488.
 *
 * [3] Peter N. Brown, Alan C. Hindmarsh, and Linda R. Petzold,
 *     Consistent Initial Condition Calculation for Differential-
 *     Algebraic Systems, SIAM J. Sci. Comput., 19 (1998),
 *     pp. 1495-1512.
 * -----------------------------------------------------------------
 */

#include <stdio.h>
#include <stdlib.h>
#include <math.h>

#include <ida/ida.h>
#include <sunlinsol/sunlinsol_spgmr.h>
#include <nvector/nvector_openmp.h>
#include <sundials/sundials_dense.h>
#include <sundials/sundials_types.h>
#include <sundials/sundials_math.h>

#ifdef _OPENMP
#include <omp.h>
#endif

/* Problem Constants. */

#define NPREY       1              /* No. of prey (= no. of predators). */
#define NUM_SPECIES 2*NPREY

#define PI          RCONST(3.1415926535898)
#define FOURPI      (RCONST(4.0)*PI)

#define MX          20             /* MX = number of x mesh points      */
#define MY          20             /* MY = number of y mesh points      */
#define NSMX        (NUM_SPECIES * MX)
#define NEQ         (NUM_SPECIES*MX*MY)
#define AA          RCONST(1.0)    /* Coefficient in above eqns. for a  */
#define EE          RCONST(10000.) /* Coefficient in above eqns. for a  */
#define GG          RCONST(0.5e-6) /* Coefficient in above eqns. for a  */
#define BB          RCONST(1.0)    /* Coefficient in above eqns. for b  */
#define DPREY       RCONST(1.0)    /* Coefficient in above eqns. for d  */
#define DPRED       RCONST(0.05)   /* Coefficient in above eqns. for d  */
#define ALPHA       RCONST(50.)    /* Coefficient alpha in above eqns.  */
#define BETA        RCONST(1000.)  /* Coefficient beta in above eqns.   */
#define AX          RCONST(1.0)    /* Total range of x variable         */
#define AY          RCONST(1.0)    /* Total range of y variable         */
#define RTOL        RCONST(1.e-5)  /* Relative tolerance                */
#define ATOL        RCONST(1.e-5)  /* Absolute tolerance                */
#define NOUT        6              /* Number of output times            */
#define TMULT       RCONST(10.0)   /* Multiplier for tout values        */
#define TADD        RCONST(0.3)    /* Increment for tout values         */
#define ZERO        RCONST(0.)
#define ONE         RCONST(1.0)

/*
 * User-defined vector and accessor macro: IJ_Vptr.
 * IJ_Vptr is defined in order to express the underlying 3-D structure of
 * the dependent variable vector from its underlying 1-D storage (an N_Vector).
 * IJ_Vptr(vv,i,j) returns a pointer to the location in vv corresponding to
 * species index is = 0, x-index ix = i, and y-index jy = j.
 */

#define IJ_Vptr(vv,i,j) (&NV_Ith_OMP(vv, (i)*NUM_SPECIES + (j)*NSMX))

/* Type: UserData.  Contains problem constants, etc. */

typedef struct {
  sunindextype Neq, ns, np, mx, my;
  realtype dx, dy, **acoef;
  realtype cox[NUM_SPECIES], coy[NUM_SPECIES], bcoef[NUM_SPECIES];
  realtype **PP[MX][MY];
  sunindextype *pivot[MX][MY];
  N_Vector rates;
  N_Vector ewt;
  void *ida_mem;
  int nthreads;
} *UserData;

/* Prototypes for functions called by the IDA Solver. */

static int resweb(realtype time, N_Vector cc, N_Vector cp, N_Vector resval,
                  void *user_data);

static int Precond(realtype tt, N_Vector cc, N_Vector cp,
                   N_Vector rr, realtype cj, void *user_data);

static int PSolve(realtype tt, N_Vector cc, N_Vector cp,
                  N_Vector rr, N_Vector rvec, N_Vector zvec,
		  realtype cj, realtype delta, void *user_data);

/* Prototypes for private Helper Functions. */

static void InitUserData(UserData webdata);
static void SetInitialProfiles(N_Vector cc, N_Vector cp, N_Vector id,
                               UserData webdata);
static void PrintHeader(int maxl, realtype rtol, realtype atol);
static void PrintOutput(void *ida_mem, N_Vector c, realtype t);
static void PrintFinalStats(void *ida_mem);
static void Fweb(realtype tcalc, N_Vector cc, N_Vector crate, UserData webdata);
static void WebRates(realtype xx, realtype yy, realtype *cxy, realtype *ratesxy,
                     UserData webdata);
static realtype dotprod(sunindextype size, realtype *x1, realtype *x2);
static int check_retval(void *returnvalue, char *funcname, int opt);

/*
 *--------------------------------------------------------------------
 * MAIN PROGRAM
 *--------------------------------------------------------------------
 */

int main(int argc, char *argv[])
{
  void *ida_mem;
  SUNLinearSolver LS;
  UserData webdata;
  N_Vector cc, cp, id;
  int iout, jx, jy, retval;
  int maxl;
  realtype rtol, atol, t0, tout, tret;
  int num_threads;

  ida_mem = NULL;
  LS = NULL;
  webdata = NULL;
  cc = cp = id = NULL;

  /* Set the number of threads to use */
  num_threads = 1;   /* default value */
#ifdef _OPENMP
  num_threads = omp_get_max_threads();    /* overwrite with OMP_NUM_THREADS */
#endif
  if (argc > 1)      /* overwrithe with command line value, if supplied */
    num_threads = strtol(argv[1], NULL, 0);

  /* Allocate and initialize user data block webdata. */

  webdata = (UserData) malloc(sizeof *webdata);
  webdata->rates = N_VNew_OpenMP(NEQ, num_threads);
  webdata->acoef = newDenseMat(NUM_SPECIES, NUM_SPECIES);
  webdata->ewt = N_VNew_OpenMP(NEQ, num_threads);
  for (jx = 0; jx < MX; jx++) {
    for (jy = 0; jy < MY; jy++) {
      (webdata->pivot)[jx][jy] = newIndexArray(NUM_SPECIES);
      (webdata->PP)[jx][jy] = newDenseMat(NUM_SPECIES, NUM_SPECIES);
    }
  }
  webdata->nthreads = num_threads;

  InitUserData(webdata);

  /* Allocate N-vectors and initialize cc, cp, and id. */

  cc  = N_VNew_OpenMP(NEQ, num_threads);
  if(check_retval((void *)cc, "N_VNew_OpenMP", 0)) return(1);

  cp  = N_VNew_OpenMP(NEQ, num_threads);
  if(check_retval((void *)cp, "N_VNew_OpenMP", 0)) return(1);

  id  = N_VNew_OpenMP(NEQ, num_threads);
  if(check_retval((void *)id, "N_VNew_OpenMP", 0)) return(1);

  SetInitialProfiles(cc, cp, id, webdata);

  /* Set remaining inputs to IDAMalloc. */

  t0 = ZERO;
  rtol = RTOL;
  atol = ATOL;

  /* Call IDACreate and IDAMalloc to initialize IDA. */

  ida_mem = IDACreate();
  if(check_retval((void *)ida_mem, "IDACreate", 0)) return(1);

  retval = IDASetUserData(ida_mem, webdata);
  if(check_retval(&retval, "IDASetUserData", 1)) return(1);

  retval = IDASetId(ida_mem, id);
  if(check_retval(&retval, "IDASetId", 1)) return(1);

  retval = IDAInit(ida_mem, resweb, t0, cc, cp);
  if(check_retval(&retval, "IDAInit", 1)) return(1);

  retval = IDASStolerances(ida_mem, rtol, atol);
  if(check_retval(&retval, "IDASStolerances", 1)) return(1);

  webdata->ida_mem = ida_mem;

  /* Create SUNLinSol_SPGMR linear solver, attach to IDA, and set
     preconditioning routines. */

  maxl = 16;                               /* max dimension of the Krylov subspace */
  LS = SUNLinSol_SPGMR(cc, PREC_LEFT, maxl);      /* IDA only allows left preconditioning */
  if(check_retval((void *)LS, "SUNLinSol_SPGMR", 0)) return(1);

  retval = IDASetLinearSolver(ida_mem, LS, NULL);
  if(check_retval(&retval, "IDASetLinearSolver", 1)) return(1);

  retval = IDASetPreconditioner(ida_mem, Precond, PSolve);
  if(check_retval(&retval, "IDASetPreconditioner", 1)) return(1);

  /* Call IDACalcIC (with default options) to correct the initial values. */

  tout = RCONST(0.001);
  retval = IDACalcIC(ida_mem, IDA_YA_YDP_INIT, tout);
  if(check_retval(&retval, "IDACalcIC", 1)) return(1);

  /* Print heading, basic parameters, and initial values. */

  PrintHeader(maxl, rtol, atol);
  PrintOutput(ida_mem, cc, ZERO);

  /* Loop over iout, call IDASolve (normal mode), print selected output. */

  for (iout = 1; iout <= NOUT; iout++) {

    retval = IDASolve(ida_mem, tout, &tret, cc, cp, IDA_NORMAL);
    if(check_retval(&retval, "IDASolve", 1)) return(retval);

    PrintOutput(ida_mem, cc, tret);

    if (iout < 3) tout *= TMULT; else tout += TADD;

  }

  /* Print final statistics and free memory. */

  PrintFinalStats(ida_mem);
  printf("num_threads = %i\n\n", num_threads);

  /* Free memory */

  IDAFree(&ida_mem);
  SUNLinSolFree(LS);

  N_VDestroy_OpenMP(cc);
  N_VDestroy_OpenMP(cp);
  N_VDestroy_OpenMP(id);


  destroyMat(webdata->acoef);
  N_VDestroy_OpenMP(webdata->rates);
  N_VDestroy_OpenMP(webdata->ewt);
  for (jx = 0; jx < MX; jx++) {
    for (jy = 0; jy < MY; jy ++) {
      destroyArray((webdata->pivot)[jx][jy]);
      destroyMat((webdata->PP)[jx][jy]);
    }
  }
  free(webdata);

  return(0);
}

/* Define lines for readability in later routines */

#define acoef  (webdata->acoef)
#define bcoef  (webdata->bcoef)
#define cox    (webdata->cox)
#define coy    (webdata->coy)

/*
 *--------------------------------------------------------------------
 * FUNCTIONS CALLED BY IDA
 *--------------------------------------------------------------------
 */

/*
 * resweb: System residual function for predator-prey system.
 * This routine calls Fweb to get all the right-hand sides of the
 * equations, then loads the residual vector accordingly,
 * using cp in the case of prey species.
 */

static int resweb(realtype tt, N_Vector cc, N_Vector cp,
                  N_Vector res,  void *user_data)
{
  sunindextype jx, jy, is, yloc, loc, np;
  realtype *resv, *cpv;
  UserData webdata;

  webdata = (UserData)user_data;

  cpv = NV_DATA_OMP(cp);
  resv = NV_DATA_OMP(res);
  np = webdata->np;

  /* Call Fweb to set res to vector of right-hand sides. */
  Fweb(tt, cc, res, webdata);

  /* Loop over all grid points, setting residual values appropriately
     for differential or algebraic components.                        */
#pragma omp parallel for default(shared) private(jy, jx, is, yloc, loc) schedule(static) num_threads(webdata->nthreads)
  for (jy = 0; jy < MY; jy++) {
    yloc = NSMX * jy;
    for (jx = 0; jx < MX; jx++) {
      loc = yloc + NUM_SPECIES * jx;
      for (is = 0; is < NUM_SPECIES; is++) {
        if (is < np)
          resv[loc+is] = cpv[loc+is] - resv[loc+is];
        else
          resv[loc+is] = -resv[loc+is];
      }
    }
  }

  return(0);

}


static int Precond(realtype tt, N_Vector cc, N_Vector cp,
                   N_Vector rr, realtype cj, void *user_data)
{
  int retval;
  realtype uround, xx, yy, del_x, del_y;
  realtype **Pxy, *ratesxy, *Pxycol, *cxy, *cpxy, *ewtxy, cctmp;
  realtype inc, fac, sqru, perturb_rates[NUM_SPECIES];
  int is, js, jx, jy, ret;
  void *ida_mem;
  N_Vector ewt;
  realtype hh;
  UserData webdata;

  webdata = (UserData) user_data;
  del_x = webdata->dx;
  del_y = webdata->dy;

  uround = UNIT_ROUNDOFF;
  sqru = SUNRsqrt(uround);

  ida_mem = webdata->ida_mem;
  ewt = webdata->ewt;
  retval = IDAGetErrWeights(ida_mem, ewt);
  if(check_retval(&retval, "IDAGetErrWeights", 1)) return(1);
  retval = IDAGetCurrentStep(ida_mem, &hh);
  if(check_retval(&retval, "IDAGetCurrentStep", 1)) return(1);

  for (jy = 0; jy < MY; jy++) {
    yy = jy * del_y;

    for (jx = 0; jx < MX; jx++) {
      xx = jx * del_x;
      Pxy = (webdata->PP)[jx][jy];
      cxy = IJ_Vptr(cc, jx, jy);
      cpxy = IJ_Vptr(cp, jx, jy);
      ewtxy = IJ_Vptr(ewt, jx, jy);
      ratesxy = IJ_Vptr((webdata->rates), jx, jy);

      for (js = 0; js < NUM_SPECIES; js++) {
	inc = sqru*(SUNMAX(SUNRabs(cxy[js]), SUNMAX(hh*SUNRabs(cpxy[js]), ONE/ewtxy[js])));
	cctmp = cxy[js];
	cxy[js] += inc;
	fac = -ONE/inc;

	WebRates(xx, yy, cxy, perturb_rates, webdata);

	Pxycol = Pxy[js];

	for (is = 0; is < NUM_SPECIES; is++)
	  Pxycol[is] = (perturb_rates[is] - ratesxy[is])*fac;

	if (js < 1) Pxycol[js] += cj;

	cxy[js] = cctmp;
      }

      ret = denseGETRF(Pxy, NUM_SPECIES, NUM_SPECIES, (webdata->pivot)[jx][jy]);

      if (ret != 0) return(1);
    }
  }

  return(0);

}


static int PSolve(realtype tt, N_Vector cc, N_Vector cp,
                  N_Vector rr, N_Vector rvec, N_Vector zvec,
		  realtype cj, realtype dalta, void *user_data)
{
  realtype **Pxy, *zxy;
  sunindextype *pivot;
  int jx, jy;
  UserData webdata;

  webdata = (UserData) user_data;

  N_VScale(ONE, rvec, zvec);

#pragma omp parallel for collapse(2) default(shared) private(jx, jy, zxy, Pxy, pivot) schedule(static) num_threads(webdata->nthreads)
  for (jx = 0; jx < MX; jx++) {
    for (jy = 0; jy <MY; jy++) {

      zxy = IJ_Vptr(zvec, jx, jy);
      Pxy = (webdata->PP)[jx][jy];
      pivot = (webdata->pivot)[jx][jy];
      denseGETRS(Pxy, NUM_SPECIES, pivot, zxy);
    }
  }

  return(0);

}


/*
 *--------------------------------------------------------------------
 * PRIVATE FUNCTIONS
 *--------------------------------------------------------------------
 */

/*
 * InitUserData: Load problem constants in webdata (of type UserData).
 */

static void InitUserData(UserData webdata)
{
  int i, j, np;
  realtype *a1,*a2, *a3, *a4, dx2, dy2;

  webdata->mx = MX;
  webdata->my = MY;
  webdata->ns = NUM_SPECIES;
  webdata->np = NPREY;
  webdata->dx = AX/(MX-1);
  webdata->dy = AY/(MY-1);
  webdata->Neq= NEQ;

  /* Set up the coefficients a and b, and others found in the equations. */
  np = webdata->np;
  dx2 = (webdata->dx)*(webdata->dx); dy2 = (webdata->dy)*(webdata->dy);

  for (i = 0; i < np; i++) {
    a1 = &(acoef[i][np]);
    a2 = &(acoef[i+np][0]);
    a3 = &(acoef[i][0]);
    a4 = &(acoef[i+np][np]);
    /*  Fill in the portion of acoef in the four quadrants, row by row. */
    for (j = 0; j < np; j++) {
      *a1++ =  -GG;
      *a2++ =   EE;
      *a3++ = ZERO;
      *a4++ = ZERO;
    }

    /* Reset the diagonal elements of acoef to -AA. */
    acoef[i][i] = -AA; acoef[i+np][i+np] = -AA;

    /* Set coefficients for b and diffusion terms. */
    bcoef[i] = BB; bcoef[i+np] = -BB;
    cox[i] = DPREY/dx2; cox[i+np] = DPRED/dx2;
    coy[i] = DPREY/dy2; coy[i+np] = DPRED/dy2;
  }

}

/*
 * SetInitialProfiles: Set initial conditions in cc, cp, and id.
 * A polynomial profile is used for the prey cc values, and a constant
 * (1.0e5) is loaded as the initial guess for the predator cc values.
 * The id values are set to 1 for the prey and 0 for the predators.
 * The prey cp values are set according to the given system, and
 * the predator cp values are set to zero.
 */

static void SetInitialProfiles(N_Vector cc, N_Vector cp, N_Vector id,
                               UserData webdata)
{
  sunindextype loc, yloc, is, jx, jy, np;
  realtype xx, yy, xyfactor;
  realtype *ccv, *cpv, *idv;

  ccv = NV_DATA_OMP(cc);
  cpv = NV_DATA_OMP(cp);
  idv = NV_DATA_OMP(id);
  np = webdata->np;

  /* Loop over grid, load cc values and id values. */
  for (jy = 0; jy < MY; jy++) {
    yy = jy * webdata->dy;
    yloc = NSMX * jy;
    for (jx = 0; jx < MX; jx++) {
      xx = jx * webdata->dx;
      xyfactor = RCONST(16.0)*xx*(ONE-xx)*yy*(ONE-yy);
      xyfactor *= xyfactor;
      loc = yloc + NUM_SPECIES*jx;

      for (is = 0; is < NUM_SPECIES; is++) {
        if (is < np) {
          ccv[loc+is] = RCONST(10.0) + (realtype)(is+1) * xyfactor;
          idv[loc+is] = ONE;
        }
        else {
	  ccv[loc+is] = RCONST(1.0e5);
          idv[loc+is] = ZERO;
        }
      }
    }
  }

  /* Set c' for the prey by calling the function Fweb. */
  Fweb(ZERO, cc, cp, webdata);

  /* Set c' for predators to 0. */
  for (jy = 0; jy < MY; jy++) {
    yloc = NSMX * jy;
    for (jx = 0; jx < MX; jx++) {
      loc = yloc + NUM_SPECIES * jx;
      for (is = np; is < NUM_SPECIES; is++) {
        cpv[loc+is] = ZERO;
      }
    }
  }
}

/*
 * Print first lines of output (problem description)
 */

static void PrintHeader(int maxl, realtype rtol, realtype atol)
{
  printf("\nidaFoodWeb_kry_omp: Predator-prey DAE OpenMP example problem using Krylov solver for IDA \n\n");
  printf("Number of species ns: %d", NUM_SPECIES);
  printf("     Mesh dimensions: %d x %d", MX, MY);
  printf("     System size: %d\n", NEQ);
#if defined(SUNDIALS_EXTENDED_PRECISION)
  printf("Tolerance parameters:  rtol = %Lg   atol = %Lg\n", rtol, atol);
#elif defined(SUNDIALS_DOUBLE_PRECISION)
  printf("Tolerance parameters:  rtol = %g   atol = %g\n", rtol, atol);
#else
  printf("Tolerance parameters:  rtol = %g   atol = %g\n", rtol, atol);
#endif
  printf("Linear solver: SUNLinSol_SPGMR, maxl = %d\n",maxl);
  printf("CalcIC called to correct initial predator concentrations.\n\n");
  printf("-----------------------------------------------------------\n");
  printf("  t        bottom-left  top-right");
  printf("    | nst  k      h\n");
  printf("-----------------------------------------------------------\n\n");

}

/*
 * PrintOutput: Print output values at output time t = tt.
 * Selected run statistics are printed.  Then values of the concentrations
 * are printed for the bottom left and top right grid points only.
 */

static void PrintOutput(void *ida_mem, N_Vector c, realtype t)
{
  int i, kused, retval;
  long int nst;
  realtype *c_bl, *c_tr, hused;

  retval = IDAGetLastOrder(ida_mem, &kused);
  check_retval(&retval, "IDAGetLastOrder", 1);
  retval = IDAGetNumSteps(ida_mem, &nst);
  check_retval(&retval, "IDAGetNumSteps", 1);
  retval = IDAGetLastStep(ida_mem, &hused);
  check_retval(&retval, "IDAGetLastStep", 1);

  c_bl = IJ_Vptr(c,0,0);
  c_tr = IJ_Vptr(c,MX-1,MY-1);

#if defined(SUNDIALS_EXTENDED_PRECISION)
  printf("%8.2Le %12.4Le %12.4Le   | %3ld  %1d %12.4Le\n",
         t, c_bl[0], c_tr[0], nst, kused, hused);
  for (i=1;i<NUM_SPECIES;i++)
    printf("         %12.4Le %12.4Le   |\n",c_bl[i],c_tr[i]);
#elif defined(SUNDIALS_DOUBLE_PRECISION)
  printf("%8.2e %12.4e %12.4e   | %3ld  %1d %12.4e\n",
         t, c_bl[0], c_tr[0], nst, kused, hused);
  for (i=1;i<NUM_SPECIES;i++)
    printf("         %12.4e %12.4e   |\n",c_bl[i],c_tr[i]);
#else
  printf("%8.2e %12.4e %12.4e   | %3ld  %1d %12.4e\n",
         t, c_bl[0], c_tr[0], nst, kused, hused);
  for (i=1;i<NUM_SPECIES;i++)
    printf("         %12.4e %12.4e   |\n",c_bl[i],c_tr[i]);
#endif

  printf("\n");
}

/*
 * PrintFinalStats: Print final run data contained in iopt.
 */

static void PrintFinalStats(void *ida_mem)
{
  long int nst, nre, sli, netf, nps, npevals, nrevalsLS;
  int retval;

  retval = IDAGetNumSteps(ida_mem, &nst);
  check_retval(&retval, "IDAGetNumSteps", 1);
  retval = IDAGetNumLinIters(ida_mem, &sli);
  check_retval(&retval, "IDAGetNumLinIters", 1);
  retval = IDAGetNumResEvals(ida_mem, &nre);
  check_retval(&retval, "IDAGetNumResEvals", 1);
  retval = IDAGetNumErrTestFails(ida_mem, &netf);
  check_retval(&retval, "IDAGetNumErrTestFails", 1);
  retval = IDAGetNumPrecSolves(ida_mem, &nps);
  check_retval(&retval, "IDAGetNumPrecSolves", 1);
  retval = IDAGetNumPrecEvals(ida_mem, &npevals);
  check_retval(&retval, "IDAGetNumPrecEvals", 1);
  retval = IDAGetNumLinResEvals(ida_mem, &nrevalsLS);
  check_retval(&retval, "IDAGetNumLinResEvals", 1);

  printf("-----------------------------------------------------------\n");
  printf("Final run statistics: \n\n");
  printf("Number of steps                       = %ld\n", nst);
  printf("Number of residual evaluations        = %ld\n", nre);
  printf("Number of Preconditioner evaluations  = %ld\n", npevals);
  printf("Number of linear iterations           = %ld\n", sli);
  printf("Number of error test failures         = %ld\n", netf);
  printf("Number of precond solve fun called    = %ld\n", nps);

}

/*
 * Fweb: Rate function for the food-web problem.
 * This routine computes the right-hand sides of the system equations,
 * consisting of the diffusion term and interaction term.
 * The interaction term is computed by the function WebRates.
 */

static void Fweb(realtype tcalc, N_Vector cc, N_Vector crate,
                 UserData webdata)
{
  sunindextype jx, jy, is, idyu, idyl, idxu, idxl;
  realtype xx, yy, *cxy, *ratesxy, *cratexy, dcyli, dcyui, dcxli, dcxui;

  /* Loop over grid points, evaluate interaction vector (length ns),
     form diffusion difference terms, and load crate.                    */

  for (jy = 0; jy < MY; jy++) {
    yy = (webdata->dy) * jy ;
    idyu = (jy!=MY-1) ? NSMX : -NSMX;
    idyl = (jy!= 0  ) ? NSMX : -NSMX;

    for (jx = 0; jx < MX; jx++) {
      xx = (webdata->dx) * jx;
      idxu = (jx!= MX-1) ?  NUM_SPECIES : -NUM_SPECIES;
      idxl = (jx!=  0  ) ?  NUM_SPECIES : -NUM_SPECIES;
      cxy = IJ_Vptr(cc,jx,jy);
      ratesxy = IJ_Vptr(webdata->rates,jx,jy);
      cratexy = IJ_Vptr(crate,jx,jy);

      /* Get interaction vector at this grid point. */
      WebRates(xx, yy, cxy, ratesxy, webdata);

      /* Loop over species, do differencing, load crate segment. */
#pragma omp parallel for default(shared) private(is, dcyli, dcyui, dcxli, dcxui) schedule(static) num_threads(webdata->nthreads)
      for (is = 0; is < NUM_SPECIES; is++) {

        /* Differencing in y. */
        dcyli = *(cxy+is) - *(cxy - idyl + is) ;
        dcyui = *(cxy + idyu + is) - *(cxy+is);

        /* Differencing in x. */
        dcxli = *(cxy+is) - *(cxy - idxl + is);
        dcxui = *(cxy + idxu +is) - *(cxy+is);

        /* Compute the crate values at (xx,yy). */
        cratexy[is] = coy[is] * (dcyui - dcyli) +
          cox[is] * (dcxui - dcxli) + ratesxy[is];

      } /* End is loop */
    } /* End of jx loop */
  } /* End of jy loop */

}

/*
 * WebRates: Evaluate reaction rates at a given spatial point.
 * At a given (x,y), evaluate the array of ns reaction terms R.
 */

static void WebRates(realtype xx, realtype yy, realtype *cxy, realtype *ratesxy,
                     UserData webdata)
{
  int is;
  realtype fac;

  for (is = 0; is < NUM_SPECIES; is++)
    ratesxy[is] = dotprod(NUM_SPECIES, cxy, acoef[is]);

  fac = ONE + ALPHA*xx*yy + BETA*sin(FOURPI*xx)*sin(FOURPI*yy);

  for (is = 0; is < NUM_SPECIES; is++)
    ratesxy[is] = cxy[is]*( bcoef[is]*fac + ratesxy[is] );

}

/*
 * dotprod: dot product routine for realtype arrays, for use by WebRates.
 */

static realtype dotprod(sunindextype size, realtype *x1, realtype *x2)
{
  sunindextype i;
  realtype *xx1, *xx2, temp = ZERO;

  xx1 = x1; xx2 = x2;
  for (i = 0; i < size; i++) temp += (*xx1++) * (*xx2++);
  return(temp);

}

/*
 * Check function return value...
 *   opt == 0 means SUNDIALS function allocates memory so check if
 *            returned NULL pointer
 *   opt == 1 means SUNDIALS function returns an integer value so check if
 *            retval < 0
 *   opt == 2 means function allocates memory so check if returned
 *            NULL pointer
 */

static int check_retval(void *returnvalue, char *funcname, int opt)
{
  int *retval;

  if (opt == 0 && returnvalue == NULL) {
    /* Check if SUNDIALS function returned NULL pointer - no memory allocated */
    fprintf(stderr,
            "\nSUNDIALS_ERROR: %s() failed - returned NULL pointer\n\n",
            funcname);
    return(1);
  } else if (opt == 1) {
    /* Check if retval < 0 */
    retval = (int *) returnvalue;
    if (*retval < 0) {
      fprintf(stderr,
              "\nSUNDIALS_ERROR: %s() failed with retval = %d\n\n",
              funcname, *retval);
      return(1);
    }
  } else if (opt == 2 && returnvalue == NULL) {
    /* Check if function returned NULL pointer - no memory allocated */
    fprintf(stderr,
            "\nMEMORY_ERROR: %s() failed - returned NULL pointer\n\n",
            funcname);
    return(1);
  }

  return(0);
}<|MERGE_RESOLUTION|>--- conflicted
+++ resolved
@@ -2,9 +2,6 @@
  * -----------------------------------------------------------------
  * Programmer(s): Daniel R. Reynolds and Ting Yan @ SMU
  * -----------------------------------------------------------------
-<<<<<<< HEAD
- * Example program for IDA: Food web problem, OpenMP, GMRES,
-=======
  * LLNS/SMU Copyright Start
  * Copyright (c) 2017, Southern Methodist University and 
  * Lawrence Livermore National Security
@@ -19,8 +16,7 @@
  * For details, see the LICENSE file.
  * LLNS/SMU Copyright End
  * -----------------------------------------------------------------
- * Example program for IDA: Food web problem, OpenMP, GMRES, 
->>>>>>> d657e4dc
+ * Example program for IDA: Food web problem, OpenMP, GMRES,
  * user-supplied preconditioner
  *
  * This example program uses SUNLinSol_SPGMR as the linear
