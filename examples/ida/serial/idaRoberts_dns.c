/* -----------------------------------------------------------------
 * Programmer(s): Allan Taylor, Alan Hindmarsh and
 *                Radu Serban @ LLNL
 * -----------------------------------------------------------------
<<<<<<< HEAD
 * This simple example problem for IDA, due to Robertson,
 * is from chemical kinetics, and consists of the following three
=======
 * LLNS Copyright Start
 * Copyright (c) 2017, Lawrence Livermore National Security
 * This work was performed under the auspices of the U.S. Department 
 * of Energy by Lawrence Livermore National Laboratory in part under 
 * Contract W-7405-Eng-48 and in part under Contract DE-AC52-07NA27344.
 * Produced at the Lawrence Livermore National Laboratory.
 * All rights reserved.
 * For details, see the LICENSE file.
 * LLNS Copyright End
 * -----------------------------------------------------------------
 * This simple example problem for IDA, due to Robertson, 
 * is from chemical kinetics, and consists of the following three 
>>>>>>> d657e4dc
 * equations:
 *
 *      dy1/dt = -.04*y1 + 1.e4*y2*y3
 *      dy2/dt = .04*y1 - 1.e4*y2*y3 - 3.e7*y2**2
 *         0   = y1 + y2 + y3 - 1
 *
 * on the interval from t = 0.0 to t = 4.e10, with initial
 * conditions: y1 = 1, y2 = y3 = 0.
 *
 * While integrating the system, we also use the rootfinding
 * feature to find the points at which y1 = 1e-4 or at which
 * y3 = 0.01.
 *
 * The problem is solved with IDA using the DENSE linear
 * solver, with a user-supplied Jacobian. Output is printed at
 * t = .4, 4, 40, ..., 4e10.
 * -----------------------------------------------------------------*/

#include <stdio.h>
#include <math.h>

#include <ida/ida.h>                          /* prototypes for IDA fcts., consts.    */
#include <nvector/nvector_serial.h>           /* access to serial N_Vector            */
#include <sunmatrix/sunmatrix_dense.h>        /* access to dense SUNMatrix            */
#include <sunlinsol/sunlinsol_dense.h>        /* access to dense SUNLinearSolver      */
#include <sunnonlinsol/sunnonlinsol_newton.h> /* access to Newton SUNNonlinearSolver  */
#include <sundials/sundials_types.h>          /* defs. of realtype, sunindextype      */
#include <sundials/sundials_math.h>           /* defs. of SUNRabs, SUNRexp, etc.      */

/* Problem Constants */

#define NEQ   3
#define NOUT  12

#define ZERO RCONST(0.0)
#define ONE  RCONST(1.0)

/* Macro to define dense matrix elements, indexed from 1. */

#define IJth(A,i,j) SM_ELEMENT_D(A,i-1,j-1)

/* Prototypes of functions called by IDA */

int resrob(realtype tres, N_Vector yy, N_Vector yp,
           N_Vector resval, void *user_data);

static int grob(realtype t, N_Vector yy, N_Vector yp,
                realtype *gout, void *user_data);

int jacrob(realtype tt,  realtype cj,
           N_Vector yy, N_Vector yp, N_Vector resvec,
           SUNMatrix JJ, void *user_data,
           N_Vector tempv1, N_Vector tempv2, N_Vector tempv3);

/* Prototypes of private functions */
static void PrintHeader(realtype rtol, N_Vector avtol, N_Vector y);
static void PrintOutput(void *mem, realtype t, N_Vector y);
static void PrintRootInfo(int root_f1, int root_f2);
static void PrintFinalStats(void *mem);
static int check_retval(void *returnvalue, const char *funcname, int opt);
static int check_ans(N_Vector y, realtype t, realtype rtol, N_Vector atol);

/*
 *--------------------------------------------------------------------
 * Main Program
 *--------------------------------------------------------------------
 */

int main(void)
{
  void *mem;
  N_Vector yy, yp, avtol;
  realtype rtol, *yval, *ypval, *atval;
  realtype t0, tout1, tout, tret;
  int iout, retval, retvalr;
  int rootsfound[2];
  SUNMatrix A;
  SUNLinearSolver LS;
  SUNNonlinearSolver NLS;

  mem = NULL;
  yy = yp = avtol = NULL;
  yval = ypval = atval = NULL;
  A = NULL;
  LS = NULL;
  NLS = NULL;

  /* Allocate N-vectors. */
  yy = N_VNew_Serial(NEQ);
  if(check_retval((void *)yy, "N_VNew_Serial", 0)) return(1);
  yp = N_VNew_Serial(NEQ);
  if(check_retval((void *)yp, "N_VNew_Serial", 0)) return(1);
  avtol = N_VNew_Serial(NEQ);
  if(check_retval((void *)avtol, "N_VNew_Serial", 0)) return(1);

  /* Create and initialize  y, y', and absolute tolerance vectors. */
  yval  = N_VGetArrayPointer(yy);
  yval[0] = ONE;
  yval[1] = ZERO;
  yval[2] = ZERO;

  ypval = N_VGetArrayPointer(yp);
  ypval[0]  = RCONST(-0.04);
  ypval[1]  = RCONST(0.04);
  ypval[2]  = ZERO;

  rtol = RCONST(1.0e-4);

  atval = N_VGetArrayPointer(avtol);
  atval[0] = RCONST(1.0e-8);
  atval[1] = RCONST(1.0e-6);
  atval[2] = RCONST(1.0e-6);

  /* Integration limits */
  t0 = ZERO;
  tout1 = RCONST(0.4);

  PrintHeader(rtol, avtol, yy);

  /* Call IDACreate and IDAInit to initialize IDA memory */
  mem = IDACreate();
  if(check_retval((void *)mem, "IDACreate", 0)) return(1);
  retval = IDAInit(mem, resrob, t0, yy, yp);
  if(check_retval(&retval, "IDAInit", 1)) return(1);
  /* Call IDASVtolerances to set tolerances */
  retval = IDASVtolerances(mem, rtol, avtol);
  if(check_retval(&retval, "IDASVtolerances", 1)) return(1);

  /* Call IDARootInit to specify the root function grob with 2 components */
  retval = IDARootInit(mem, 2, grob);
  if (check_retval(&retval, "IDARootInit", 1)) return(1);

  /* Create dense SUNMatrix for use in linear solves */
  A = SUNDenseMatrix(NEQ, NEQ);
  if(check_retval((void *)A, "SUNDenseMatrix", 0)) return(1);

  /* Create dense SUNLinearSolver object */
  LS = SUNLinSol_Dense(yy, A);
  if(check_retval((void *)LS, "SUNLinSol_Dense", 0)) return(1);

  /* Attach the matrix and linear solver */
  retval = IDASetLinearSolver(mem, LS, A);
  if(check_retval(&retval, "IDASetLinearSolver", 1)) return(1);

  /* Set the user-supplied Jacobian routine */
  retval = IDASetJacFn(mem, jacrob);
  if(check_retval(&retval, "IDASetJacFn", 1)) return(1);

  /* Create Newton SUNNonlinearSolver object. IDA uses a
   * Newton SUNNonlinearSolver by default, so it is unecessary
   * to create it and attach it. It is done in this example code
   * solely for demonstration purposes. */
  NLS = SUNNonlinSol_Newton(yy);
  if(check_retval((void *)NLS, "SUNNonlinSol_Newton", 0)) return(1);

  /* Attach the nonlinear solver */
  retval = IDASetNonlinearSolver(mem, NLS);
  if(check_retval(&retval, "IDASetNonlinearSolver", 1)) return(1);

  /* In loop, call IDASolve, print results, and test for error.
     Break out of loop when NOUT preset output times have been reached. */

  iout = 0; tout = tout1;
  while(1) {

    retval = IDASolve(mem, tout, &tret, yy, yp, IDA_NORMAL);

    PrintOutput(mem,tret,yy);

    if(check_retval(&retval, "IDASolve", 1)) return(1);

    if (retval == IDA_ROOT_RETURN) {
      retvalr = IDAGetRootInfo(mem, rootsfound);
      check_retval(&retvalr, "IDAGetRootInfo", 1);
      PrintRootInfo(rootsfound[0],rootsfound[1]);
    }

    if (retval == IDA_SUCCESS) {
      iout++;
      tout *= RCONST(10.0);
    }

    if (iout == NOUT) break;
  }

  PrintFinalStats(mem);

  /* check the solution error */
  retval = check_ans(yy, tret, rtol, avtol);

  /* Free memory */
  IDAFree(&mem);
  SUNNonlinSolFree(NLS);
  SUNLinSolFree(LS);
  SUNMatDestroy(A);
  N_VDestroy(avtol);
  N_VDestroy(yy);
  N_VDestroy(yp);

  return(retval);

}

/*
 *--------------------------------------------------------------------
 * Functions called by IDA
 *--------------------------------------------------------------------
 */

/*
 * Define the system residual function.
 */

int resrob(realtype tres, N_Vector yy, N_Vector yp, N_Vector rr, void *user_data)
{
  realtype *yval, *ypval, *rval;

  yval = N_VGetArrayPointer(yy);
  ypval = N_VGetArrayPointer(yp);
  rval = N_VGetArrayPointer(rr);

  rval[0]  = RCONST(-0.04)*yval[0] + RCONST(1.0e4)*yval[1]*yval[2];
  rval[1]  = -rval[0] - RCONST(3.0e7)*yval[1]*yval[1] - ypval[1];
  rval[0] -=  ypval[0];
  rval[2]  =  yval[0] + yval[1] + yval[2] - ONE;

  return(0);
}

/*
 * Root function routine. Compute functions g_i(t,y) for i = 0,1.
 */

static int grob(realtype t, N_Vector yy, N_Vector yp, realtype *gout,
                void *user_data)
{
  realtype *yval, y1, y3;

  yval = N_VGetArrayPointer(yy);
  y1 = yval[0]; y3 = yval[2];
  gout[0] = y1 - RCONST(0.0001);
  gout[1] = y3 - RCONST(0.01);

  return(0);
}

/*
 * Define the Jacobian function.
 */

int jacrob(realtype tt,  realtype cj,
           N_Vector yy, N_Vector yp, N_Vector resvec,
           SUNMatrix JJ, void *user_data,
           N_Vector tempv1, N_Vector tempv2, N_Vector tempv3)
{
  realtype *yval;

  yval = N_VGetArrayPointer(yy);

  IJth(JJ,1,1) = RCONST(-0.04) - cj;
  IJth(JJ,2,1) = RCONST(0.04);
  IJth(JJ,3,1) = ONE;
  IJth(JJ,1,2) = RCONST(1.0e4)*yval[2];
  IJth(JJ,2,2) = RCONST(-1.0e4)*yval[2] - RCONST(6.0e7)*yval[1] - cj;
  IJth(JJ,3,2) = ONE;
  IJth(JJ,1,3) = RCONST(1.0e4)*yval[1];
  IJth(JJ,2,3) = RCONST(-1.0e4)*yval[1];
  IJth(JJ,3,3) = ONE;

  return(0);
}

/*
 *--------------------------------------------------------------------
 * Private functions
 *--------------------------------------------------------------------
 */

/*
 * Print first lines of output (problem description)
 */

static void PrintHeader(realtype rtol, N_Vector avtol, N_Vector y)
{
  realtype *atval, *yval;

  atval  = N_VGetArrayPointer(avtol);
  yval  = N_VGetArrayPointer(y);

  printf("\nidaRoberts_dns: Robertson kinetics DAE serial example problem for IDA\n");
  printf("         Three equation chemical kinetics problem.\n\n");
  printf("Linear solver: DENSE, with user-supplied Jacobian.\n");
#if defined(SUNDIALS_EXTENDED_PRECISION)
  printf("Tolerance parameters:  rtol = %Lg   atol = %Lg %Lg %Lg \n",
         rtol, atval[0],atval[1],atval[2]);
  printf("Initial conditions y0 = (%Lg %Lg %Lg)\n",
         yval[0], yval[1], yval[2]);
#elif defined(SUNDIALS_DOUBLE_PRECISION)
  printf("Tolerance parameters:  rtol = %g   atol = %g %g %g \n",
         rtol, atval[0],atval[1],atval[2]);
  printf("Initial conditions y0 = (%g %g %g)\n",
         yval[0], yval[1], yval[2]);
#else
  printf("Tolerance parameters:  rtol = %g   atol = %g %g %g \n",
         rtol, atval[0],atval[1],atval[2]);
  printf("Initial conditions y0 = (%g %g %g)\n",
         yval[0], yval[1], yval[2]);
#endif
  printf("Constraints and id not used.\n\n");
  printf("-----------------------------------------------------------------------\n");
  printf("  t             y1           y2           y3");
  printf("      | nst  k      h\n");
  printf("-----------------------------------------------------------------------\n");
}

/*
 * Print Output
 */

static void PrintOutput(void *mem, realtype t, N_Vector y)
{
  realtype *yval;
  int retval, kused;
  long int nst;
  realtype hused;

  yval  = N_VGetArrayPointer(y);

  retval = IDAGetLastOrder(mem, &kused);
  check_retval(&retval, "IDAGetLastOrder", 1);
  retval = IDAGetNumSteps(mem, &nst);
  check_retval(&retval, "IDAGetNumSteps", 1);
  retval = IDAGetLastStep(mem, &hused);
  check_retval(&retval, "IDAGetLastStep", 1);
#if defined(SUNDIALS_EXTENDED_PRECISION)
  printf("%10.4Le %12.4Le %12.4Le %12.4Le | %3ld  %1d %12.4Le\n",
         t, yval[0], yval[1], yval[2], nst, kused, hused);
#elif defined(SUNDIALS_DOUBLE_PRECISION)
  printf("%10.4e %12.4e %12.4e %12.4e | %3ld  %1d %12.4e\n",
         t, yval[0], yval[1], yval[2], nst, kused, hused);
#else
  printf("%10.4e %12.4e %12.4e %12.4e | %3ld  %1d %12.4e\n",
         t, yval[0], yval[1], yval[2], nst, kused, hused);
#endif
}

static void PrintRootInfo(int root_f1, int root_f2)
{
  printf("    rootsfound[] = %3d %3d\n", root_f1, root_f2);
  return;
}

/*
 * Print final integrator statistics
 */

static void PrintFinalStats(void *mem)
{
  int retval;
  long int nst, nni, nje, nre, nreLS, netf, ncfn, nge;

  retval = IDAGetNumSteps(mem, &nst);
  check_retval(&retval, "IDAGetNumSteps", 1);
  retval = IDAGetNumResEvals(mem, &nre);
  check_retval(&retval, "IDAGetNumResEvals", 1);
  retval = IDAGetNumJacEvals(mem, &nje);
  check_retval(&retval, "IDAGetNumJacEvals", 1);
  retval = IDAGetNumNonlinSolvIters(mem, &nni);
  check_retval(&retval, "IDAGetNumNonlinSolvIters", 1);
  retval = IDAGetNumErrTestFails(mem, &netf);
  check_retval(&retval, "IDAGetNumErrTestFails", 1);
  retval = IDAGetNumNonlinSolvConvFails(mem, &ncfn);
  check_retval(&retval, "IDAGetNumNonlinSolvConvFails", 1);
  retval = IDAGetNumLinResEvals(mem, &nreLS);
  check_retval(&retval, "IDAGetNumLinResEvals", 1);
  retval = IDAGetNumGEvals(mem, &nge);
  check_retval(&retval, "IDAGetNumGEvals", 1);

  printf("\nFinal Run Statistics: \n\n");
  printf("Number of steps                    = %ld\n", nst);
  printf("Number of residual evaluations     = %ld\n", nre+nreLS);
  printf("Number of Jacobian evaluations     = %ld\n", nje);
  printf("Number of nonlinear iterations     = %ld\n", nni);
  printf("Number of error test failures      = %ld\n", netf);
  printf("Number of nonlinear conv. failures = %ld\n", ncfn);
  printf("Number of root fn. evaluations     = %ld\n", nge);
}

/*
 * Check function return value...
 *   opt == 0 means SUNDIALS function allocates memory so check if
 *            returned NULL pointer
 *   opt == 1 means SUNDIALS function returns an integer value so check if
 *            retval < 0
 *   opt == 2 means function allocates memory so check if returned
 *            NULL pointer
 */

static int check_retval(void *returnvalue, const char *funcname, int opt)
{
  int *retval;
  /* Check if SUNDIALS function returned NULL pointer - no memory allocated */
  if (opt == 0 && returnvalue == NULL) {
    fprintf(stderr,
            "\nSUNDIALS_ERROR: %s() failed - returned NULL pointer\n\n",
            funcname);
    return(1);
  } else if (opt == 1) {
    /* Check if retval < 0 */
    retval = (int *) returnvalue;
    if (*retval < 0) {
      fprintf(stderr,
              "\nSUNDIALS_ERROR: %s() failed with retval = %d\n\n",
              funcname, *retval);
      return(1);
    }
  } else if (opt == 2 && returnvalue == NULL) {
    /* Check if function returned NULL pointer - no memory allocated */
    fprintf(stderr,
            "\nMEMORY_ERROR: %s() failed - returned NULL pointer\n\n",
            funcname);
    return(1);
  }

  return(0);
}

/* compare the solution at the final time 4e10s to a reference solution computed
   using a relative tolerance of 1e-8 and absoltue tolerance of 1e-14 */
static int check_ans(N_Vector y, realtype t, realtype rtol, N_Vector atol)
{
  int      passfail=0;        /* answer pass (0) or fail (1) retval */
  N_Vector ref;               /* reference solution vector        */
  N_Vector ewt;               /* error weight vector              */
  realtype err;               /* wrms error                       */

  /* create reference solution and error weight vectors */
  ref = N_VClone(y);
  ewt = N_VClone(y);

  /* set the reference solution data */
  NV_Ith_S(ref,0) = RCONST(5.2083474251394888e-08);
  NV_Ith_S(ref,1) = RCONST(2.0833390772616859e-13);
  NV_Ith_S(ref,2) = RCONST(9.9999994791631752e-01);

  /* compute the error weight vector, loosen atol */
  N_VAbs(ref, ewt);
  N_VLinearSum(rtol, ewt, RCONST(10.0), atol, ewt);
  if (N_VMin(ewt) <= ZERO) {
    fprintf(stderr, "\nSUNDIALS_ERROR: check_ans failed - ewt <= 0\n\n");
    return(-1);
  }
  N_VInv(ewt, ewt);

  /* compute the solution error */
  N_VLinearSum(ONE, y, -ONE, ref, ref);
  err = N_VWrmsNorm(ref, ewt);

  /* is the solution within the tolerances? */
  passfail = (err < ONE) ? 0 : 1;

  if (passfail) {
    fprintf(stdout, "\nSUNDIALS_WARNING: check_ans error=%g \n\n", err);
  }

  /* Free vectors */
  N_VDestroy(ref);
  N_VDestroy(ewt);

  return(passfail);
}<|MERGE_RESOLUTION|>--- conflicted
+++ resolved
@@ -2,10 +2,6 @@
  * Programmer(s): Allan Taylor, Alan Hindmarsh and
  *                Radu Serban @ LLNL
  * -----------------------------------------------------------------
-<<<<<<< HEAD
- * This simple example problem for IDA, due to Robertson,
- * is from chemical kinetics, and consists of the following three
-=======
  * LLNS Copyright Start
  * Copyright (c) 2017, Lawrence Livermore National Security
  * This work was performed under the auspices of the U.S. Department 
@@ -18,7 +14,6 @@
  * -----------------------------------------------------------------
  * This simple example problem for IDA, due to Robertson, 
  * is from chemical kinetics, and consists of the following three 
->>>>>>> d657e4dc
  * equations:
  *
  *      dy1/dt = -.04*y1 + 1.e4*y2*y3
