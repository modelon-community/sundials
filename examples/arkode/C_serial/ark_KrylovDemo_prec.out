--- conflicted
+++ resolved
@@ -418,26 +418,6 @@
 
  Final statistics for this run:
 
-<<<<<<< HEAD
- ARKStep real workspace length          = 3124
- ARKStep integer workspace length       =  126
- SUNSPGMR real workspace length        = 2648
- SUNSPGMR integer workspace length     =   22
- Number of steps                       =  258
- Number of f-s (explicit)              =    0
- Number of f-s (implicit)              = 4238
- Number of f-s (SPGMR)                 = 8818
- Number of f-s (TOTAL)                 = 8818
- Number of setups                      =  109
- Number of nonlinear iterations        = 2839
- Number of linear iterations           = 8818
- Number of preconditioner evaluations  =  109
- Number of preconditioner solves       = 11560
- Number of error test failures         =   20
- Number of nonlinear conv. failures    =    9
- Number of linear convergence failures =  508
- Average Krylov subspace dimension     = 3.106
-=======
  ARKStep real workspace length          = 3124 
  ARKStep integer workspace length       =  126 
  SUNSPGMR real workspace length        = 2648 
@@ -456,7 +436,6 @@
  Number of nonlinear conv. failures    =    9 
  Number of linear convergence failures =  508 
  Average Krylov subspace dimension     = 3.106 
->>>>>>> 60f042e6
 
 
 ----------------------------------------------------------------------------
@@ -508,26 +487,6 @@
 
  Final statistics for this run:
 
-<<<<<<< HEAD
- ARKStep real workspace length          = 3164
- ARKStep integer workspace length       =  134
- SUNSPGMR real workspace length        = 2648
- SUNSPGMR integer workspace length     =   22
- Number of steps                       =  264
- Number of f-s (explicit)              =    0
- Number of f-s (implicit)              = 4356
- Number of f-s (SPGMR)                 = 9113
- Number of f-s (TOTAL)                 = 9113
- Number of setups                      =  106
- Number of nonlinear iterations        = 2901
- Number of linear iterations           = 9113
- Number of preconditioner evaluations  =  106
- Number of preconditioner solves       = 11919
- Number of error test failures         =   24
- Number of nonlinear conv. failures    =    8
- Number of linear convergence failures =  577
- Average Krylov subspace dimension     = 3.141
-=======
  ARKStep real workspace length          = 3164 
  ARKStep integer workspace length       =  134 
  SUNSPGMR real workspace length        = 2648 
@@ -546,7 +505,6 @@
  Number of nonlinear conv. failures    =    8 
  Number of linear convergence failures =  577 
  Average Krylov subspace dimension     = 3.141 
->>>>>>> 60f042e6
 
 
 ----------------------------------------------------------------------------
@@ -598,26 +556,6 @@
 
  Final statistics for this run:
 
-<<<<<<< HEAD
- ARKStep real workspace length          = 3204
- ARKStep integer workspace length       =  142
- SUNSPGMR real workspace length        = 2648
- SUNSPGMR integer workspace length     =   22
- Number of steps                       =  359
- Number of f-s (explicit)              =    0
- Number of f-s (implicit)              = 5723
- Number of f-s (SPGMR)                 = 12904
- Number of f-s (TOTAL)                 = 12904
- Number of setups                      =  253
- Number of nonlinear iterations        = 3907
- Number of linear iterations           = 12904
- Number of preconditioner evaluations  =  253
- Number of preconditioner solves       = 16594
- Number of error test failures         =    0
- Number of nonlinear conv. failures    =  103
- Number of linear convergence failures = 1072
- Average Krylov subspace dimension     = 3.303
-=======
  ARKStep real workspace length          = 3204 
  ARKStep integer workspace length       =  142 
  SUNSPGMR real workspace length        = 2648 
@@ -636,7 +574,6 @@
  Number of nonlinear conv. failures    =  103 
  Number of linear convergence failures = 1072 
  Average Krylov subspace dimension     = 3.303 
->>>>>>> 60f042e6
 
 
 ----------------------------------------------------------------------------
@@ -688,26 +625,6 @@
 
  Final statistics for this run:
 
-<<<<<<< HEAD
- ARKStep real workspace length          = 3244
- ARKStep integer workspace length       =  150
- SUNSPGMR real workspace length        = 2648
- SUNSPGMR integer workspace length     =   22
- Number of steps                       =  359
- Number of f-s (explicit)              =    0
- Number of f-s (implicit)              = 5729
- Number of f-s (SPGMR)                 = 12934
- Number of f-s (TOTAL)                 = 12934
- Number of setups                      =  254
- Number of nonlinear iterations        = 3912
- Number of linear iterations           = 12934
- Number of preconditioner evaluations  =  254
- Number of preconditioner solves       = 16627
- Number of error test failures         =    0
- Number of nonlinear conv. failures    =  103
- Number of linear convergence failures = 1076
- Average Krylov subspace dimension     = 3.306
-=======
  ARKStep real workspace length          = 3244 
  ARKStep integer workspace length       =  150 
  SUNSPGMR real workspace length        = 2648 
@@ -726,7 +643,6 @@
  Number of nonlinear conv. failures    =  103 
  Number of linear convergence failures = 1076 
  Average Krylov subspace dimension     = 3.306 
->>>>>>> 60f042e6
 
 
 ----------------------------------------------------------------------------
