--- conflicted
+++ resolved
@@ -82,13 +82,8 @@
 /* Prototypes of private functions */
 static void PrintHeader(realtype rtol, realtype avtol, N_Vector y);
 static void PrintOutput(void *mem, realtype t, N_Vector y);
-<<<<<<< HEAD
 static void PrintFinalStats(void *mem);
 static int check_retval(void *returnvalue, const char *funcname, int opt);
-=======
-static int PrintFinalStats(void *mem);
-static int check_flag(void *flagvalue, const char *funcname, int opt);
->>>>>>> d657e4dc
 
 /*
  *--------------------------------------------------------------------
@@ -182,8 +177,8 @@
     if (tret > TEND) break;
   }
 
-  flag = PrintFinalStats(mem);
-  if (check_flag(&flag, "PrintFinalStats", 1)) return(1);
+  retval = PrintFinalStats(mem);
+  if (check_retval(&retval, "PrintFinalStats", 1)) return(1);
 
   IDAGetQuad(mem, &tret, q);
   printf("--------------------------------------------\n");
@@ -435,7 +430,7 @@
   printf("Number of error test failures      = %ld\n", netf);
   printf("Number of nonlinear conv. failures = %ld\n", ncfn);
 
-  return(flag);
+  return(retval);
 }
 
 /*
