--- conflicted
+++ resolved
@@ -38,7 +38,6 @@
 \begin{sideways}{\cvbandpre}  \end{sideways} &
 \begin{sideways}{\cvbbdpre}   \end{sideways} &
 \begin{sideways}{\cvodea}     \end{sideways} \\ \hline\hline
-<<<<<<< HEAD
 %                                      CVODES DLS  DIAG  SPILS BPRE   BBD  CVODEA
 \id{N\_VGetVectorID}                  &     &     &     &     &     &     &     \\ \hline
 \id{N\_VClone}                        & \cm &     & \cm & \cm &     &     & \cm \\ \hline
@@ -60,7 +59,9 @@
 \id{N\_VMaxNorm}                      & \cm &     &     &     &     &     &     \\ \hline
 \id{N\_VWrmsNorm}                     & \cm & \cm &     & \cm & \cm & \cm &     \\ \hline
 \id{N\_VMin}                          & \cm &     &     &     &     &     &     \\ \hline
-\id{N\_VCompare}                      &     &     & \cm &     &     &     &     \\ \hline
+\id{N\_MinQuotient}                   & \cm &     &     &     &     &     &     \\ \hline
+\id{N\_VConstrMask}                   & \cm &     &     &     &     &     &     \\ \hline
+\id{N\_VCompare}                      & \cm &     & \cm &     &     &     &     \\ \hline
 \id{N\_VInvTest}                      &     &     & \cm &     &     &     &     \\ \hline
 \hline
 \id{N\_VLinearCombination}            & \cm &     &     & \cm &     &     &     \\ \hline 
@@ -73,52 +74,20 @@
 \id{N\_VWrmsNormVectorArray}          & \cm &     &     &     &     &     &     \\ \hline 
 \id{N\_VScaleAddMultiVectorArray}     & \cm &     &     &     &     &     &     \\ \hline 
 \id{N\_VLinearCombinationVectorArray} & \cm &     &     &     &     &     &     \\ \hline 
-=======
-%                            CVODES DLS  DIAG  SPILS BPRE   BBD  CVODEA
-\id{N\_VGetVectorID}        &     &     &     &     &     &     &     \\ \hline
-\id{N\_VClone}              & \cm &     & \cm & \cm &     &     & \cm \\ \hline
-\id{N\_VDestroy}            & \cm &     & \cm & \cm &     &     & \cm \\ \hline
-\id{N\_VCloneVectorArray}   & \cm &     &     &     &     &     & \cm \\ \hline
-\id{N\_VDestroyVectorArray} & \cm &     &     &     &     &     & \cm \\ \hline
-\id{N\_VSpace}              & \cm &     &     &     &     &     &     \\ \hline
-\id{N\_VGetArrayPointer}    &     & \cm &     &     & \cm & \cm &     \\ \hline
-\id{N\_VSetArrayPointer}    &     & \cm &     &     &     &     &     \\ \hline
-\id{N\_VLinearSum}          & \cm & \cm & \cm & \cm &     &     & \cm \\ \hline
-\id{N\_VConst}              & \cm &     &     & \cm &     &     &     \\ \hline
-\id{N\_VProd}               & \cm &     & \cm & \cm &     &     &     \\ \hline
-\id{N\_VDiv}                & \cm &     & \cm & \cm &     &     &     \\ \hline
-\id{N\_VScale}              & \cm & \cm & \cm & \cm & \cm & \cm & \cm \\ \hline
-\id{N\_VAbs}                & \cm &     &     &     &     &     &     \\ \hline
-\id{N\_VInv}                & \cm &     & \cm &     &     &     &     \\ \hline
-\id{N\_VAddConst}           & \cm &     & \cm &     &     &     &     \\ \hline
-\id{N\_VDotProd}            &     &     &     & \cm &     &     &     \\ \hline
-\id{N\_VMaxNorm}            & \cm &     &     &     &     &     &     \\ \hline
-\id{N\_VWrmsNorm}           & \cm & \cm &     & \cm & \cm & \cm &     \\ \hline
-\id{N\_VMin}                & \cm &     &     &     &     &     &     \\ \hline
-\id{N\_MinQuotient}         & \cm &     &     &     &     &     &     \\ \hline
-\id{N\_VConstrMask}         & \cm &     &     &     &     &     &     \\ \hline
-\id{N\_VCompare}            & \cm &     & \cm &     &     &     &     \\ \hline
-\id{N\_VInvTest}            &     &     & \cm &     &     &     &     \\ \hline
->>>>>>> d657e4dc
 %
 \end{tabular}
 \end{table}
 
 The vector functions listed in Table \ref{t:nvecops} that are {\em not} used by
 {\cvodes} are: \id{N\_VWL2Norm}, \id{N\_VL1Norm}, \id{N\_VWrmsNormMask},
-<<<<<<< HEAD
 \id{N\_VConstrMask}, \id{N\_VCloneEmpty}, and \id{N\_VMinQuotient}. Therefore, a user-supplied
-{\nvector} module for {\cvodes} could omit these six kernels.
+{\nvector} module for {\cvodes} could omit these kernels.
+The functions \id{N\_MinQuotient}, \id{N\_VConstrMask}, and \id{N\_VCompare} are
+only used when constraint checking is enabled and may be omitted if this feature
+is not used.
 
 The optional function \id{N\_VDotProdMulti} is only used when Classical
 Gram-Schmidt is enabled with {\spgmr} or {\spfgmr}. The remaining
 operations from Tables \ref{t:nvecfusedops} and \ref{t:nvecarrayops}
 not listed above are unused and a user-supplied {\nvector} module for
-{\cvodes} could omit these operations.
-=======
-and \id{N\_VCloneEmpty}. Therefore, a user-supplied
-{\nvector} module for {\cvodes} could omit these kernels.
-The functions \id{N\_MinQuotient}, \id{N\_VConstrMask}, and \id{N\_VCompare} are
-only used when constraint checking is enabled and may be omitted if this feature
-is not used.
->>>>>>> d657e4dc
+{\cvodes} could omit these operations.