# ---------------------------------------------------------------
# Programmer:  Radu Serban @ LLNL
# ---------------------------------------------------------------
# LLNS Copyright Start
# Copyright (c) 2014, Lawrence Livermore National Security
# This work was performed under the auspices of the U.S. Department 
# of Energy by Lawrence Livermore National Laboratory in part under 
# Contract W-7405-Eng-48 and in part under Contract DE-AC52-07NA27344.
# Produced at the Lawrence Livermore National Laboratory.
# All rights reserved.
# For details, see the LICENSE file.
# LLNS Copyright End
# ---------------------------------------------------------------
# Top level CMakeLists.txt for SUNDIALS (for cmake build system)


# -------------------------------------------------------------
# Initial commands
# -------------------------------------------------------------

# Require a fairly recent cmake version

CMAKE_MINIMUM_REQUIRED(VERSION 2.8.1)

# Set CMake policy to allow examples to build
if(COMMAND cmake_policy)
  cmake_policy(SET CMP0003 NEW)
endif(COMMAND cmake_policy)

# Let CMake decide what compiler to use
PROJECT(sundials)

# Set some variables with info on the SUNDIALS project

SET(PACKAGE_BUGREPORT "woodward6@llnl.gov")
SET(PACKAGE_NAME "SUNDIALS")
SET(PACKAGE_STRING "SUNDIALS 2.7.0")
SET(PACKAGE_TARNAME "sundials")
SET(PACKAGE_VERSION "2.7.0")

# 
SET_PROPERTY(GLOBAL PROPERTY USE_FOLDERS ON)

# Prohibit in-source build

IF("${CMAKE_SOURCE_DIR}" STREQUAL "${CMAKE_BINARY_DIR}")
  MESSAGE(FATAL_ERROR "In-source build prohibited.")
ENDIF("${CMAKE_SOURCE_DIR}" STREQUAL "${CMAKE_BINARY_DIR}")

# Hide/show some cache variables

MARK_AS_ADVANCED(EXECUTABLE_OUTPUT_PATH LIBRARY_OUTPUT_PATH)
MARK_AS_ADVANCED(CLEAR
  CMAKE_C_COMPILER
  CMAKE_C_FLAGS
  CMAKE_C_FLAGS_DEBUG
  CMAKE_C_FLAGS_MINSIZEREL
  CMAKE_C_FLAGS_RELEASE
  CMAKE_C_FLAGS_RELWITHDEB)

# Specify the VERSION and SOVERSION for shared libraries

SET(arkodelib_VERSION "1.1.0")
SET(arkodelib_SOVERSION "1")

SET(cvodelib_VERSION "2.9.0")
SET(cvodelib_SOVERSION "2")

SET(cvodeslib_VERSION "2.9.0")
SET(cvodeslib_SOVERSION "2")

SET(idalib_VERSION "2.9.0")
SET(idalib_SOVERSION "2")

SET(idaslib_VERSION "1.3.0")
SET(idaslib_SOVERSION "1")

SET(kinsollib_VERSION "2.9.0")
SET(kinsollib_SOVERSION "2")

SET(cpodeslib_VERSION "0.0.0")
SET(cpodeslib_SOVERSION "0")

SET(nveclib_VERSION "2.7.0")
SET(nveclib_SOVERSION "2")

# Specify the location of additional CMAKE modules

SET(CMAKE_MODULE_PATH ${PROJECT_SOURCE_DIR}/config)

# -------------------------------------------------------------
# MACRO definitions
# -------------------------------------------------------------

# Macros to hide/show cached variables.
# These two macros can be used to "hide" or "show" in the
# list of cached variables various variables and/or options 
# that depend on other options.
# Note that once a variable is modified, it will preserve its
# value (hidding it merely makes it internal)

MACRO(HIDE_VARIABLE var)
  IF(DEFINED ${var})
    SET(${var} "${${var}}" CACHE INTERNAL "")
  ENDIF(DEFINED ${var})
ENDMACRO(HIDE_VARIABLE)

MACRO(SHOW_VARIABLE var type doc default)
  IF(DEFINED ${var})
    SET(${var} "${${var}}" CACHE "${type}" "${doc}" FORCE)
  ELSE(DEFINED ${var})
    SET(${var} "${default}" CACHE "${type}" "${doc}")
  ENDIF(DEFINED ${var})
ENDMACRO(SHOW_VARIABLE)

# Macros to append a common suffix or prefix to the elements of a list

MACRO(ADD_SUFFIX rootlist suffix)
  SET(outlist )
  FOREACH(root ${${rootlist}})
    LIST(APPEND outlist ${root}${suffix})
  ENDFOREACH(root)
  SET(${rootlist} ${outlist})
ENDMACRO(ADD_SUFFIX)

MACRO(ADD_PREFIX prefix rootlist)
  SET(outlist )
  FOREACH(root ${${rootlist}})
    LIST(APPEND outlist ${prefix}${root})
  ENDFOREACH(root)
  SET(${rootlist} ${outlist})
ENDMACRO(ADD_PREFIX)

# Macro to print warning that some features will be disabled
# due to some failure.

MACRO(PRINT_WARNING message action)
  SET(WMSG
  "************************************************************\n"
  "WARNING: ${message}\n"
  "${action}\n"
  "************************************************************")
  MESSAGE(WARNING ${WMSG})
ENDMACRO()

# Returns an unquoted string.  Note that CMake will readily turn such
# strings back into lists, due to the duality of lists and
# semicolon-separated strings.  So be careful how you use it.

MACRO(LIST2STRING alist astring)
  FOREACH(elem ${${alist}})
   SET(${astring} "${${astring}} ${elem}")
  ENDFOREACH(elem)
ENDMACRO(LIST2STRING)

# -------------------------------------------------------------
# Which modules to build?
# -------------------------------------------------------------

# For each SUNDIALS solver available (i.e. for which we have the
# sources), give the user the option of enabling/disabling it.

IF(IS_DIRECTORY "${sundials_SOURCE_DIR}/src/arkode")
  OPTION(BUILD_ARKODE  "Build the ARKODE library"  ON)
ELSE(IS_DIRECTORY "${sundials_SOURCE_DIR}/src/arkode")
  SET(BUILD_ARKODE OFF)
ENDIF(IS_DIRECTORY "${sundials_SOURCE_DIR}/src/arkode")

IF(IS_DIRECTORY "${sundials_SOURCE_DIR}/src/cvode")
  OPTION(BUILD_CVODE  "Build the CVODE library"  ON)
ELSE(IS_DIRECTORY "${sundials_SOURCE_DIR}/src/cvode")
  SET(BUILD_CVODE OFF)
ENDIF(IS_DIRECTORY "${sundials_SOURCE_DIR}/src/cvode")

IF(IS_DIRECTORY "${sundials_SOURCE_DIR}/src/cvodes")
  OPTION(BUILD_CVODES  "Build the CVODES library"  ON)
ELSE(IS_DIRECTORY "${sundials_SOURCE_DIR}/src/cvodes")
  SET(BUILD_CVODES OFF)
ENDIF(IS_DIRECTORY "${sundials_SOURCE_DIR}/src/cvodes")

IF(IS_DIRECTORY "${sundials_SOURCE_DIR}/src/ida")
  OPTION(BUILD_IDA  "Build the IDA library"  ON)
ELSE(IS_DIRECTORY "${sundials_SOURCE_DIR}/src/ida")
  SET(BUILD_IDA OFF)
ENDIF(IS_DIRECTORY "${sundials_SOURCE_DIR}/src/ida")

IF(IS_DIRECTORY "${sundials_SOURCE_DIR}/src/idas")
  OPTION(BUILD_IDAS  "Build the IDAS library"  ON)
ELSE(IS_DIRECTORY "${sundials_SOURCE_DIR}/src/idas")
  SET(BUILD_IDAS OFF)
ENDIF(IS_DIRECTORY "${sundials_SOURCE_DIR}/src/idas")

IF(IS_DIRECTORY "${sundials_SOURCE_DIR}/src/kinsol")
  OPTION(BUILD_KINSOL  "Build the KINSOL library"  ON)
ELSE(IS_DIRECTORY "${sundials_SOURCE_DIR}/src/kinsol")
  SET(BUILD_KINSOL OFF)
ENDIF(IS_DIRECTORY "${sundials_SOURCE_DIR}/src/kinsol")

# CPODES is always OFF for now.  (commented out for Release); ToDo: better way to do this?
#IF(IS_DIRECTORY "${sundials_SOURCE_DIR}/src/cpodes")
#  OPTION(BUILD_CPODES  "Build the CPODES library"  OFF)
#ELSE(IS_DIRECTORY "${sundials_SOURCE_DIR}/src/cpodes")
#  SET(BUILD_CPODES OFF)
#ENDIF(IS_DIRECTORY "${sundials_SOURCE_DIR}/src/cpodes")

# -------------------------------------------------------------
# Other configuration options
# -------------------------------------------------------------

# Option that allows users to build static and/or shared libraries
# ----------------------------------------------------------------

OPTION(BUILD_STATIC_LIBS "Build static libraries" ON)
OPTION(BUILD_SHARED_LIBS "Build shared libraries" ON)

# Prepare substitution variable SUNDIALS_EXPORT for sundials_config.h
# When building shared SUNDIALS libraries under Windows, use
#      #define SUNDIALS_EXPORT __declspec(dllexport)
# When linking to shared SUNDIALS libraries under Windows, use
#      #define SUNDIALS_EXPORT __declspec(dllimport)
# In all other cases (other platforms or static libraries
# under Windows), the SUNDIALS_EXPORT macro is empty

IF(BUILD_SHARED_LIBS AND WIN32)
  SET(SUNDIALS_EXPORT
    "#ifdef BUILD_SUNDIALS_LIBRARY
#define SUNDIALS_EXPORT __declspec(dllexport)
#else
#define SUNDIALS_EXPORT __declspec(dllimport)
#endif")
ELSE(BUILD_SHARED_LIBS AND WIN32)
  SET(SUNDIALS_EXPORT "#define SUNDIALS_EXPORT")
ENDIF(BUILD_SHARED_LIBS AND WIN32)

# Make sure we build at least one type of libraries
IF(NOT BUILD_STATIC_LIBS AND NOT BUILD_SHARED_LIBS)
  PRINT_WARNING("Both static and shared library generation were disabled"
                "Building static libraries was re-enabled")
  SET(BUILD_STATIC_LIBS ON CACHE BOOL "Build static libraries" FORCE)
ENDIF(NOT BUILD_STATIC_LIBS AND NOT BUILD_SHARED_LIBS)

# Option to specify precision
# ---------------------------

SET(SUNDIALS_PRECISION "double" CACHE STRING "double, single or extended")

# prepare substitution variable PRECISION_LEVEL for sundials_config.h
STRING(TOUPPER ${SUNDIALS_PRECISION} SUNDIALS_PRECISION)
SET(PRECISION_LEVEL "#define SUNDIALS_${SUNDIALS_PRECISION}_PRECISION 1")

# Option to specify index type
# ----------------------------

SET(SUNDIALS_INDEX_TYPE "int64_t" CACHE STRING "Signed 64-bit (int64_t) or signed 32-bit (int32_t) integer")

# prepare substitution variable INDEX_TYPE for sundials_config.h
STRING(TOUPPER ${SUNDIALS_INDEX_TYPE} SUNDIALS_INDEX_TYPE)
SET(INDEX_TYPE "#define SUNDIALS_${SUNDIALS_INDEX_TYPE} 1")

# Option to use the generic math libraries (UNIX only)
# ----------------------------------------------------

IF(UNIX)
  OPTION(USE_GENERIC_MATH "Use generic (std-c) math libraries" ON)
  IF(USE_GENERIC_MATH)
    # executables will be linked against -lm 
    SET(EXTRA_LINK_LIBS -lm)
    # prepare substitution variable for sundials_config.h
    SET(SUNDIALS_USE_GENERIC_MATH TRUE)
  ENDIF(USE_GENERIC_MATH)
ENDIF(UNIX)

## clock-monotonic, see if we need to link with rt
include(CheckSymbolExists)
set(CMAKE_REQUIRED_LIBRARIES_SAVE ${CMAKE_REQUIRED_LIBRARIES})
set(CMAKE_REQUIRED_LIBRARIES rt)
CHECK_SYMBOL_EXISTS(_POSIX_TIMERS "unistd.h;time.h" SUNDIALS_POSIX_TIMERS)
set(CMAKE_REQUIRED_LIBRARIES ${CMAKE_REQUIRED_LIBRARIES_SAVE})
if(SUNDIALS_POSIX_TIMERS)
  find_library(SUNDIALS_RT_LIBRARY NAMES rt)
  mark_as_advanced(SUNDIALS_RT_LIBRARY)
  if(SUNDIALS_RT_LIBRARY)
    # sundials_config.h symbol
    SET(SUNDIALS_HAVE_POSIX_TIMERS TRUE)
    set(EXTRA_LINK_LIBS ${EXTRA_LINK_LIBS} ${SUNDIALS_RT_LIBRARY})
  endif()
endif()

# -------------------------------------------------------------
# Enable Fortran support?
# -------------------------------------------------------------

# FCMIX support is an option only if at least one solver that 
# provides such an interface is built.

IF(BUILD_ARKODE OR BUILD_CVODE OR BUILD_IDA OR BUILD_KINSOL)
  SHOW_VARIABLE(FCMIX_ENABLE BOOL "Enable Fortran-C support" OFF)
ELSE(BUILD_ARKODE OR BUILD_CVODE OR BUILD_IDA OR BUILD_KINSOL)
  HIDE_VARIABLE(FCMIX_ENABLE)
ENDIF(BUILD_ARKODE OR BUILD_CVODE OR BUILD_IDA OR BUILD_KINSOL)

# Fortran interface does not support single or extended precision
IF(FCMIX_ENABLE AND
  (SUNDIALS_PRECISION MATCHES "EXTENDED" OR SUNDIALS_PRECISION MATCHES "SINGLE"))
  PRINT_WARNING("The Fortran interface is not compatible with ${SUNDIALS_PRECISION} precision"
                "Disabling FCMIX")
  SET(FCMIX_ENABLE OFF CACHE BOOL "FCMIX is disabled" FORCE)
ENDIF()

# -------------------------------------------------------------
# Enable Fortran90 support?
# -------------------------------------------------------------

# F90 support is an option only if ARKode is built and 
# examples are enabled

IF(BUILD_ARKODE AND EXAMPLES_ENABLE AND FCMIX_ENABLE)
  SHOW_VARIABLE(F90_ENABLE BOOL "Enable Fortran90 ARKode examples" OFF)
ELSE(BUILD_ARKODE AND EXAMPLES_ENABLE AND FCMIX_ENABLE)
  # # set back to OFF (in case was ON)
  # SET(F90_ENABLE OFF)
  # HIDE_VARIABLE(F90_ENABLE AND FCMIX_ENABLE)
  HIDE_VARIABLE(F90_ENABLE)
ENDIF(BUILD_ARKODE AND EXAMPLES_ENABLE AND FCMIX_ENABLE)

# -------------------------------------------------------------
# Enable C++ support?
# -------------------------------------------------------------

# C++ support is an option only if ARKode is built and 
# examples are enabled

# SP: Temporarily disabled it here as CMake is picking the compiler.

# IF(BUILD_ARKODE AND EXAMPLES_ENABLE)
#   SHOW_VARIABLE(CXX_ENABLE BOOL "Enable C++ ARKode examples" OFF)
# ELSE(BUILD_ARKODE AND EXAMPLES_ENABLE)
#   HIDE_VARIABLE(CXX_ENABLE)
# ENDIF(BUILD_ARKODE AND EXAMPLES_ENABLE)

# -------------------------------------------------------------
# Enable CUDA support?
# -------------------------------------------------------------

OPTION(CUDA_ENABLE "Build CUDA modules" ON)

if(CUDA_ENABLE)
	find_package(CUDA)

	if (CUDA_FOUND)
        #message("CUDA found!")
        set(CUDA_NVCC_FLAGS "-lineinfo")
	else()
        message(STATUS "CUDA not found! Related modules will not be built.")
	endif()
endif(CUDA_ENABLE)


# -------------------------------------------------------------
# Enable RAJA support?
# -------------------------------------------------------------

OPTION(RAJA_ENABLE "Build RAJA modules" ON)

if(RAJA_ENABLE)
	set(CMAKE_CXX_STANDARD 11)
	
	find_package(RAJA REQUIRED)
	if (RAJA_FOUND)
	  #message("RAJA found!")
	else()
	  message(STATUS "RAJA not found! Related modules will not be built.")
	endif()
	
	include_directories(${RAJA_INCLUDE_DIR})
	set(CUDA_NVCC_FLAGS ${CUDA_NVCC_FLAGS} ${RAJA_NVCC_FLAGS})
	
endif(RAJA_ENABLE)


# -------------------------------------------------------------
# Enable BLAS/LAPACK support?
# -------------------------------------------------------------

OPTION(LAPACK_ENABLE "Enable Lapack support" OFF)

# LAPACK does not support extended precision
IF(LAPACK_ENABLE AND SUNDIALS_PRECISION MATCHES "EXTENDED")
  PRINT_WARNING("LAPACK is not compatible with ${SUNDIALS_PRECISION} precision"
                "Disabling LAPACK")
  SET(LAPACK_ENABLE OFF CACHE BOOL "LAPACK is disabled" FORCE)
ENDIF()

# LAPACK does not support 64-bit integer index types
# IF(LAPACK_ENABLE AND SUNDIALS_INDEX_TYPE MATCHES "INT64_T")
#   PRINT_WARNING("LAPACK is not compatible with ${SUNDIALS_INDEX_TYPE} integers"
#                 "Disabling LAPACK")
#   SET(LAPACK_ENABLE OFF CACHE BOOL "LAPACK is disabled" FORCE)
# ENDIF()

IF(NOT LAPACK_ENABLE)
  HIDE_VARIABLE(SUNDIALS_F77_FUNC_CASE)
  HIDE_VARIABLE(SUNDIALS_F77_FUNC_UNDERSCORES)
  HIDE_VARIABLE(LAPACK_LIBRARIES)
ENDIF(NOT LAPACK_ENABLE)

# -------------------------------------------------------------
# Enable SUPERLUMT support?
# -------------------------------------------------------------

OPTION(SUPERLUMT_ENABLE "Enable SUPERLUMT support" OFF)

# SuperLU_MT does not support extended precision
IF(SUPERLUMT_ENABLE AND SUNDIALS_PRECISION MATCHES "EXTENDED")
  PRINT_WARNING("SuperLU_MT is not compatible with ${SUNDIALS_PRECISION} precision"
                "Disabling SuperLU_MT")
  SET(SUPERLUMT_ENABLE OFF CACHE BOOL "SuperLU_MT is disabled" FORCE)
ENDIF()

IF(NOT SUPERLUMT_ENABLE)
  HIDE_VARIABLE(SUPERLUMT_THREAD_TYPE)
  HIDE_VARIABLE(SUPERLUMT_LIBRARY_DIR)
  HIDE_VARIABLE(SUPERLUMT_INCLUDE_DIR)
  SET (SUPERLUMT_DISABLED TRUE CACHE INTERNAL "GUI - return when first set")
ENDIF(NOT SUPERLUMT_ENABLE)

# -------------------------------------------------------------
# Enable KLU support?
# -------------------------------------------------------------

OPTION(KLU_ENABLE "Enable KLU support" OFF)

# KLU does not support single or extended precision
IF(KLU_ENABLE AND
  (SUNDIALS_PRECISION MATCHES "SINGLE" OR SUNDIALS_PRECISION MATCHES "EXTENDED"))
  PRINT_WARNING("KLU is not compatible with ${SUNDIALS_PRECISION} precision"
                "Disabling KLU")
  SET(KLU_ENABLE OFF CACHE BOOL "KLU is disabled" FORCE)
ENDIF()

IF(NOT KLU_ENABLE)
  HIDE_VARIABLE(KLU_LIBRARY_DIR)
  HIDE_VARIABLE(KLU_INCLUDE_DIR)
  SET (KLU_DISABLED TRUE CACHE INTERNAL "GUI - return when first set")
ENDIF(NOT KLU_ENABLE)

# -------------------------------------------------------------
# Enable MPI support?
# -------------------------------------------------------------

OPTION(MPI_ENABLE "Enable MPI support" OFF)

IF(NOT MPI_ENABLE)
  HIDE_VARIABLE(MPI_INCLUDE_PATH)
  HIDE_VARIABLE(MPI_LIBRARIES)
  HIDE_VARIABLE(MPI_EXTRA_LIBRARIES)
  HIDE_VARIABLE(MPI_MPICC)
  HIDE_VARIABLE(MPI_MPICXX)
  HIDE_VARIABLE(MPI_MPIF77)
  HIDE_VARIABLE(MPI_MPIF90)
ENDIF(NOT MPI_ENABLE)

# -------------------------------------------------------------
# Enable HYPRE Vector support?
# -------------------------------------------------------------

OPTION(HYPRE_ENABLE "Enable Hypre support" OFF)

# As of version 2.11.2 hypre does not support single or extended precision
IF(HYPRE_ENABLE AND
  (SUNDIALS_PRECISION MATCHES "SINGLE" OR SUNDIALS_PRECISION MATCHES "EXTENDED"))
  PRINT_WARNING("hypre is not compatible with ${SUNDIALS_PRECISION} precision"
                "Disabling hypre")
  SET(HYPRE_ENABLE OFF CACHE BOOL "hypre is disabled" FORCE)
ENDIF()

IF(NOT MPI_ENABLE)
  HIDE_VARIABLE(HYPRE_INCLUDE_DIR)
  HIDE_VARIABLE(HYPRE_LIBRARY_DIR)
  SET (HYPRE_DISABLED TRUE CACHE INTERNAL "GUI - return when first set")
ENDIF(NOT MPI_ENABLE)

# -------------------------------------------------------------
# Enable OpenMP support?
# -------------------------------------------------------------

OPTION(OPENMP_ENABLE "Enable OpenMP support" OFF)

IF(OPENMP_ENABLE)
  FIND_PACKAGE(OpenMP)
  IF(NOT OPENMP_FOUND)
    message(STATUS "Disabling OpenMP support, could not determine compiler flags")
  ENDIF(NOT OPENMP_FOUND)
ENDIF(OPENMP_ENABLE)

# -------------------------------------------------------------
# Enable Pthread support?
# -------------------------------------------------------------

OPTION(PTHREAD_ENABLE "Enable Pthreads support" OFF)

IF(PTHREAD_ENABLE)
  FIND_PACKAGE(Threads)
  IF(CMAKE_USE_PTHREADS_INIT)
    message(STATUS "Using Pthreads")
    SET(PTHREADS_FOUND TRUE)
    # SGS    
  ELSE()
    message(STATUS "Disabling Pthreads support, could not determine compiler flags")
  endif()
ENDIF(PTHREAD_ENABLE)

# -------------------------------------------------------------
# Enable PETSc support?
# -------------------------------------------------------------

OPTION(PETSC_ENABLE "Enable PETSC support" OFF)

IF(NOT PETSC_ENABLE)
  HIDE_VARIABLE(PETSC_LIBRARY_DIR)
  HIDE_VARIABLE(PETSC_INCLUDE_DIR)
  SET (PETSC_DISABLED TRUE CACHE INTERNAL "GUI - return when first set")
ENDIF(NOT PETSC_ENABLE)

# -------------------------------------------------------------
# Enable examples?
# -------------------------------------------------------------

OPTION(EXAMPLES_ENABLE "Build the SUNDIALS examples" ON)

IF(EXAMPLES_ENABLE)

  # If examples are enabled, set different options

  # The examples will be linked with the library corresponding to the build type.
  # Whenever building shared libraries, use them to link the examples.
  IF(BUILD_SHARED_LIBS)
    SET(LINK_LIBRARY_TYPE "shared")
  ELSE(BUILD_SHARED_LIBS)
    SET(LINK_LIBRARY_TYPE "static")
  ENDIF(BUILD_SHARED_LIBS)

  # Check if example files are to be exported
  SHOW_VARIABLE(EXAMPLES_INSTALL BOOL "Install example files" ON)

  # If examples are to be exported, check where we should install them.
  IF(EXAMPLES_INSTALL)

    SHOW_VARIABLE(EXAMPLES_INSTALL_PATH PATH
      "Output directory for installing example files" "${CMAKE_INSTALL_PREFIX}/examples")
    
    IF(NOT EXAMPLES_INSTALL_PATH)
      PRINT_WARNING("The example installation path is empty"
                    "Example installation path was reset to its default value")
      SET(EXAMPLES_INSTALL_PATH "${CMAKE_INSTALL_PREFIX}/examples" CACHE STRING
        "Output directory for installing example files" FORCE)
    ENDIF(NOT EXAMPLES_INSTALL_PATH)

  ELSE(EXAMPLES_INSTALL)

    HIDE_VARIABLE(EXAMPLES_INSTALL_PATH)

  ENDIF(EXAMPLES_INSTALL)

ELSE(EXAMPLES_ENABLE)

  # If examples are disabled, hide all options related to
  # building and installing the SUNDIALS examples

  HIDE_VARIABLE(EXAMPLES_INSTALL)
  HIDE_VARIABLE(EXAMPLES_INSTALL_PATH)
  
ENDIF(EXAMPLES_ENABLE)

# -------------------------------------------------------------
# Add any other necessary compiler flags & definitions
# -------------------------------------------------------------

# Under Windows, add compiler directive to inhibit warnings
# about use of unsecure functions

IF(WIN32)
  ADD_DEFINITIONS(-D_CRT_SECURE_NO_WARNINGS)
ENDIF(WIN32)

IF(APPLE)
  SET(CMAKE_SHARED_LIBRARY_CREATE_C_FLAGS "${CMAKE_SHARED_LIBRARY_CREATE_C_FLAGS} -undefined dynamic_lookup")
ENDIF(APPLE)

# -------------------------------------------------------------
# A Fortran compiler is needed if:
# (a) FCMIX is enabled
# (b) LAPACK is enabled (for the name-mangling scheme)
# -------------------------------------------------------------

IF(FCMIX_ENABLE OR LAPACK_ENABLE)
  INCLUDE(SundialsFortran)
  IF(NOT F77_FOUND AND FCMIX_ENABLE)
    PRINT_WARNING("Fortran compiler not functional"
                  "FCMIX support will not be provided")
  ENDIF(NOT F77_FOUND AND FCMIX_ENABLE)
ENDIF(FCMIX_ENABLE OR LAPACK_ENABLE)

# -------------------------------------------------------------
# A Fortran90 compiler is needed if:
# (a) F90 is enabled, and
# (b) ARKODE examples are enabled
# -------------------------------------------------------------

IF(F90_ENABLE AND BUILD_ARKODE)
  INCLUDE(SundialsFortran90)
  IF(NOT F90_FOUND AND F90_ENABLE)
    PRINT_WARNING("Fortran90 compiler not functional"
                  "F90 support will not be provided")
  ENDIF(NOT F90_FOUND AND F90_ENABLE)
ENDIF(F90_ENABLE AND BUILD_ARKODE)

# -------------------------------------------------------------
# A C++ compiler is needed if:
# (a) C++ is enabled, and
# (b) ARKODE examples are enabled
# -------------------------------------------------------------

<<<<<<< HEAD
# For now comment this out. CMake selects C or C++ compiler.

#IF(CXX_ENABLE AND BUILD_ARKODE)
#  INCLUDE(SundialsCXX)
#  IF(NOT CXX_FOUND AND CXX_ENABLE)
#    PRINT_WARNING("C++ compiler not functional"
#      "C++ support will not be provided")
#  ENDIF(NOT CXX_FOUND AND CXX_ENABLE)
#ENDIF(CXX_ENABLE AND BUILD_ARKODE)
=======
IF(CXX_ENABLE AND BUILD_ARKODE)
  INCLUDE(SundialsCXX)
  IF(NOT CXX_FOUND AND CXX_ENABLE)
    PRINT_WARNING("C++ compiler not functional"
                  "C++ support will not be provided")
  ENDIF(NOT CXX_FOUND AND CXX_ENABLE)
ENDIF(CXX_ENABLE AND BUILD_ARKODE)
>>>>>>> 7f291c28

# -------------------------------------------------------------
# Check if we need an alternate way of specifying the Fortran
# name-mangling scheme if we were unable to infer it using a
# compiler. 
# Ask the user to specify the case and number of appended underscores
# corresponding to the Fortran name-mangling scheme of symbol names 
# that do not themselves contain underscores (recall that this is all
# we really need for the interfaces to LAPACK).
# Note: the default scheme is lower case - one underscore
# -------------------------------------------------------------

IF(LAPACK_ENABLE AND NOT F77SCHEME_FOUND)
  # Specify the case for the Fortran name-mangling scheme
  SHOW_VARIABLE(SUNDIALS_F77_FUNC_CASE STRING
    "case of Fortran function names (lower/upper)"
    "lower")
  # Specify the number of appended underscores for the Fortran name-mangling scheme
  SHOW_VARIABLE(SUNDIALS_F77_FUNC_UNDERSCORES STRING 
    "number of underscores appended to Fortran function names"
    "one")  
  # Based on the given case and number of underscores,
  # set the C preprocessor macro definition
  IF(${SUNDIALS_F77_FUNC_CASE} MATCHES "lower")
    IF(${SUNDIALS_F77_FUNC_UNDERSCORES} MATCHES "none")
      SET(CMAKE_Fortran_SCHEME_NO_UNDERSCORES "mysub")
    ENDIF(${SUNDIALS_F77_FUNC_UNDERSCORES} MATCHES "none")
    IF(${SUNDIALS_F77_FUNC_UNDERSCORES} MATCHES "one")
      SET(CMAKE_Fortran_SCHEME_NO_UNDERSCORES "mysub_")
    ENDIF(${SUNDIALS_F77_FUNC_UNDERSCORES} MATCHES "one")
    IF(${SUNDIALS_F77_FUNC_UNDERSCORES} MATCHES "two")
      SET(CMAKE_Fortran_SCHEME_NO_UNDERSCORES "mysub__")
    ENDIF(${SUNDIALS_F77_FUNC_UNDERSCORES} MATCHES "two")
  ELSE(${SUNDIALS_F77_FUNC_CASE} MATCHES "lower")
    IF(${SUNDIALS_F77_FUNC_UNDERSCORES} MATCHES "none")
      SET(CMAKE_Fortran_SCHEME_NO_UNDERSCORES "MYSUB")
    ENDIF(${SUNDIALS_F77_FUNC_UNDERSCORES} MATCHES "none")
    IF(${SUNDIALS_F77_FUNC_UNDERSCORES} MATCHES "one")
      SET(CMAKE_Fortran_SCHEME_NO_UNDERSCORES "MYSUB_")
    ENDIF(${SUNDIALS_F77_FUNC_UNDERSCORES} MATCHES "one")
    IF(${SUNDIALS_F77_FUNC_UNDERSCORES} MATCHES "two")
      SET(CMAKE_Fortran_SCHEME_NO_UNDERSCORES "MYSUB__")
    ENDIF(${SUNDIALS_F77_FUNC_UNDERSCORES} MATCHES "two")
  ENDIF(${SUNDIALS_F77_FUNC_CASE} MATCHES "lower")
  # Since the SUNDIALS codes never use symbol names containing
  # underscores, set a default scheme (probably wrong) for symbols
  # with underscores.
  SET(CMAKE_Fortran_SCHEME_WITH_UNDERSCORES "my_sub_")
  # We now "have" a scheme.
  SET(F77SCHEME_FOUND TRUE)
ENDIF(LAPACK_ENABLE AND NOT F77SCHEME_FOUND)

# -------------------------------------------------------------
# If we have a name-mangling scheme (either automatically
# inferred or provided by the user), set the SUNDIALS 
# compiler preprocessor macro definitions.
# -------------------------------------------------------------

SET(F77_MANGLE_MACRO1 "")
SET(F77_MANGLE_MACRO2 "")

IF(F77SCHEME_FOUND)
  # Symbols WITHOUT underscores
  IF(${CMAKE_Fortran_SCHEME_NO_UNDERSCORES} MATCHES "mysub")
    SET(F77_MANGLE_MACRO1 "#define SUNDIALS_F77_FUNC(name,NAME) name")
  ENDIF(${CMAKE_Fortran_SCHEME_NO_UNDERSCORES} MATCHES "mysub")
  IF(${CMAKE_Fortran_SCHEME_NO_UNDERSCORES} MATCHES "mysub_")
    SET(F77_MANGLE_MACRO1 "#define SUNDIALS_F77_FUNC(name,NAME) name ## _")
  ENDIF(${CMAKE_Fortran_SCHEME_NO_UNDERSCORES} MATCHES "mysub_")
  IF(${CMAKE_Fortran_SCHEME_NO_UNDERSCORES} MATCHES "mysub__")
    SET(F77_MANGLE_MACRO1 "#define SUNDIALS_F77_FUNC(name,NAME) name ## __")
  ENDIF(${CMAKE_Fortran_SCHEME_NO_UNDERSCORES} MATCHES "mysub__")
  IF(${CMAKE_Fortran_SCHEME_NO_UNDERSCORES} MATCHES "MYSUB")
    SET(F77_MANGLE_MACRO1 "#define SUNDIALS_F77_FUNC(name,NAME) NAME")
  ENDIF(${CMAKE_Fortran_SCHEME_NO_UNDERSCORES} MATCHES "MYSUB")
  IF(${CMAKE_Fortran_SCHEME_NO_UNDERSCORES} MATCHES "MYSUB_")
    SET(F77_MANGLE_MACRO1 "#define SUNDIALS_F77_FUNC(name,NAME) NAME ## _")
  ENDIF(${CMAKE_Fortran_SCHEME_NO_UNDERSCORES} MATCHES "MYSUB_")
  IF(${CMAKE_Fortran_SCHEME_NO_UNDERSCORES} MATCHES "MYSUB__")
    SET(F77_MANGLE_MACRO1 "#define SUNDIALS_F77_FUNC(name,NAME) NAME ## __")
  ENDIF(${CMAKE_Fortran_SCHEME_NO_UNDERSCORES} MATCHES "MYSUB__")
  # Symbols with underscores 
  IF(${CMAKE_Fortran_SCHEME_NO_UNDERSCORES} MATCHES "my_sub")
    SET(F77_MANGLE_MACRO2 "#define SUNDIALS_F77_FUNC_(name,NAME) name")
  ENDIF(${CMAKE_Fortran_SCHEME_NO_UNDERSCORES} MATCHES "my_sub")
  IF(${CMAKE_Fortran_SCHEME_NO_UNDERSCORES} MATCHES "my_sub_")
    SET(F77_MANGLE_MACRO2 "#define SUNDIALS_F77_FUNC_(name,NAME) name ## _")
  ENDIF(${CMAKE_Fortran_SCHEME_NO_UNDERSCORES} MATCHES "my_sub_")
  IF(${CMAKE_Fortran_SCHEME_NO_UNDERSCORES} MATCHES "my_sub__")
    SET(F77_MANGLE_MACRO2 "#define SUNDIALS_F77_FUNC_(name,NAME) name ## __")
  ENDIF(${CMAKE_Fortran_SCHEME_NO_UNDERSCORES} MATCHES "my_sub__")
  IF(${CMAKE_Fortran_SCHEME_NO_UNDERSCORES} MATCHES "MY_SUB")
    SET(F77_MANGLE_MACRO2 "#define SUNDIALS_F77_FUNC_(name,NAME) NAME")
  ENDIF(${CMAKE_Fortran_SCHEME_NO_UNDERSCORES} MATCHES "MY_SUB")
  IF(${CMAKE_Fortran_SCHEME_NO_UNDERSCORES} MATCHES "MY_SUB_")
    SET(F77_MANGLE_MACRO2 "#define SUNDIALS_F77_FUNC_(name,NAME) NAME ## _")
  ENDIF(${CMAKE_Fortran_SCHEME_NO_UNDERSCORES} MATCHES "MY_SUB_")
  IF(${CMAKE_Fortran_SCHEME_NO_UNDERSCORES} MATCHES "MY_SUB__")
    SET(F77_MANGLE_MACRO2 "#define SUNDIALS_F77_FUNC_(name,NAME) NAME ## __")
  ENDIF(${CMAKE_Fortran_SCHEME_NO_UNDERSCORES} MATCHES "MY_SUB__")
ENDIF(F77SCHEME_FOUND)

# -------------------------------------------------------------
# Find (and test) the Lapack libraries
# -------------------------------------------------------------

# If LAPACK is needed, first try to find the appropriate
# libraries and linker flags needed to link against them.

IF(LAPACK_ENABLE)

  # find BLAS and LAPACK Libraries
  INCLUDE(SundialsLapack)

  SHOW_VARIABLE(LAPACK_LIBRARIES STRING "Blas and Lapack libraries" "${LAPACK_LIBRARIES}")

  IF(LAPACK_LIBRARIES AND NOT LAPACK_FOUND)
    PRINT_WARNING("LAPACK not functional"
                  "Blas/Lapack support will not be provided")
  ELSE(LAPACK_LIBRARIES AND NOT LAPACK_FOUND)
    #set sundials_config.h symbol via sundials_config.in
    SET(SUNDIALS_BLAS_LAPACK TRUE)
  ENDIF(LAPACK_LIBRARIES AND NOT LAPACK_FOUND)

ELSE(LAPACK_ENABLE)

  HIDE_VARIABLE(LAPACK_LIBRARIES)

ENDIF(LAPACK_ENABLE)

# -------------------------------------------------------------
# Find (and test) the SUPERLUMT libraries
# -------------------------------------------------------------

# If SUPERLUMT is needed, first try to find the appropriate
# libraries to link against them.

###########################################################################################
# NOTE: Need to add check that SuperLU_MT was built with the right integer type
###########################################################################################

IF(SUPERLUMT_ENABLE)

  # get thread type for SUPERLUMT (OpenMP or Pthreads(default))
  SET(SUPERLUMT_THREAD_TYPE "Pthread" CACHE STRING "OpenMP or Pthread")
  SHOW_VARIABLE(SUPERLUMT_THREAD_TYPE STRING "SUPERLUMT threading type: OpenMP or Pthread" "${SUPERLUMT_THREAD_TYPE}")
  SHOW_VARIABLE(SUPERLUMT_INCLUDE_DIR PATH "SUPERLUMT include directory" "${SUPERLUMT_INCLUDE_DIR}")
  SHOW_VARIABLE(SUPERLUMT_LIBRARY_DIR PATH "SUPERLUMT library directory" "${SUPERLUMT_LIBRARY_DIR}")

  INCLUDE(SundialsSuperLUMT)

  IF(SUPERLUMT_FOUND)
    # sundials_config.h symbols
    SET(SUNDIALS_SUPERLUMT TRUE)
    SET(SUNDIALS_SUPERLUMT_THREAD_TYPE ${SUPERLUMT_THREAD_TYPE})
  ENDIF(SUPERLUMT_FOUND)

  IF(SUPERLUMT_LIBRARIES AND NOT SUPERLUMT_FOUND)
    PRINT_WARNING("SUPERLUMT not functional - support will not be provided"
                  "Double check spelling specified libraries (search is case sensitive)")
  ENDIF(SUPERLUMT_LIBRARIES AND NOT SUPERLUMT_FOUND)

ELSE(SUPERLUMT_ENABLE)

  HIDE_VARIABLE(SUPERLUMT_THREAD_TYPE)
  HIDE_VARIABLE(SUPERLUMT_INCLUDE_DIR)
  HIDE_VARIABLE(SUPERLUMT_LIBRARY_DIR)

ENDIF(SUPERLUMT_ENABLE)

# -------------------------------------------------------------
# Find (and test) the KLU libraries
# -------------------------------------------------------------

# If KLU is requested, first try to find the appropriate libraries to
# link against them.

IF(KLU_ENABLE)

  SHOW_VARIABLE(KLU_INCLUDE_DIR PATH "KLU include directory"
    "${KLU_INCLUDE_DIR}") 
  SHOW_VARIABLE(KLU_LIBRARY_DIR PATH
    "Klu library directory" "${KLU_LIBRARY_DIR}")

  INCLUDE(SundialsKLU)

  IF(KLU_FOUND) 
    # sundials_config.h symbol
    SET(SUNDIALS_KLU TRUE)
    INCLUDE_DIRECTORIES(${KLU_INCLUDE_DIR})
  ENDIF(KLU_FOUND)

  IF(KLU_LIBRARIES AND NOT KLU_FOUND) 
    PRINT_WARNING("KLU not functional - support will not be provided" 
                  "Double check spelling of include path and specified libraries (search is case sensitive)")
  ENDIF(KLU_LIBRARIES AND NOT KLU_FOUND)

ENDIF(KLU_ENABLE)

# -------------------------------------------------------------
# Decide how to compile MPI codes.
# -------------------------------------------------------------

IF(MPI_ENABLE)
  # get run command for mpi (openmpi or OpenMP or Pthreads(default))
  SET(MPI_RUN_COMMAND "mpirun" CACHE STRING "mpirun or srun")
  SHOW_VARIABLE(MPI_RUN_COMMAND STRING "MPI run command" "${MPI_RUN_COMMAND}")
  INCLUDE(SundialsMPIC)
  IF(NOT MPIC_FOUND)
    PRINT_WARNING("MPI not functional"
                  "Parallel support will not be provided")
  ENDIF(NOT MPIC_FOUND)
  IF(MPIC_MPI2)
    SET(F77_MPI_COMM_F2C "#define SUNDIALS_MPI_COMM_F2C 1")
  ELSE(MPIC_MPI2)
    SET(F77_MPI_COMM_F2C "#define SUNDIALS_MPI_COMM_F2C 0")
  ENDIF(MPIC_MPI2)
  IF(MPIC_FOUND AND FCMIX_ENABLE)
    INCLUDE(SundialsMPIF)
  ENDIF(MPIC_FOUND AND FCMIX_ENABLE)
  IF(MPIC_FOUND AND CXX_ENABLE)
    INCLUDE(SundialsMPICXX)
  ENDIF(MPIC_FOUND AND CXX_ENABLE)
  IF(MPIC_FOUND AND F90_ENABLE)
    INCLUDE(SundialsMPIF90)
  ENDIF(MPIC_FOUND AND F90_ENABLE)
ENDIF(MPI_ENABLE)

#-------------------------------------------------------------
# Find the Hypre libraries
#-------------------------------------------------------------
IF(HYPRE_ENABLE AND NOT MPI_ENABLE)
    PRINT_WARNING("MPI not enabled - HYPRE support will not be provided" 
                  "Set MPI_ENABLE to ON to use parhyp")
ENDIF(HYPRE_ENABLE AND NOT MPI_ENABLE)

###########################################################################################
# NOTE: Need to add check that hypre was built with the right precision and integer type
###########################################################################################

IF(HYPRE_ENABLE AND MPI_ENABLE)
  SHOW_VARIABLE(HYPRE_INCLUDE_DIR PATH "HYPRE include directory"
    "${HYPRE_INCLUDE_DIR}") 
  SHOW_VARIABLE(HYPRE_LIBRARY_DIR PATH
    "HYPRE library directory" "${HYPRE_LIBRARY_DIR}")

  INCLUDE(SundialsHypre)

  IF(HYPRE_FOUND) 
    # sundials_config.h symbol
    SET(SUNDIALS_HYPRE TRUE)
    INCLUDE_DIRECTORIES(${HYPRE_INCLUDE_DIR})
  ENDIF(HYPRE_FOUND)

  IF(HYPRE_LIBRARIES AND NOT HYPRE_FOUND) 
    PRINT_WARNING("HYPRE not functional - support will not be provided" 
                  "Found hypre library, test code does not work")
  ENDIF(HYPRE_LIBRARIES AND NOT HYPRE_FOUND)
  
ENDIF(HYPRE_ENABLE AND MPI_ENABLE)

# -------------------------------------------------------------
# Find (and test) the PETSc libraries
# -------------------------------------------------------------
IF(PETSC_ENABLE AND NOT MPI_ENABLE)
    PRINT_WARNING("MPI not enabled - PETSc support will not be provided" 
                  "Set MPI_ENABLE to ON to use PETSc.")
ENDIF(PETSC_ENABLE AND NOT MPI_ENABLE)

###########################################################################################
# NOTE: Need to add check that PETSc was built with the right precision and integer type
###########################################################################################

IF(PETSC_ENABLE AND MPI_ENABLE)
  SHOW_VARIABLE(PETSC_INCLUDE_DIR PATH "PETSc include directory"
    "${PETSC_INCLUDE_DIR}") 
  SHOW_VARIABLE(PETSC_LIBRARY_DIR PATH
    "PETSc library directory" "${PETSC_LIBRARY_DIR}")

  INCLUDE(SundialsPETSc)

  IF(PETSC_FOUND) 
    # sundials_config.h symbol
    SET(SUNDIALS_PETSC TRUE)
    INCLUDE_DIRECTORIES(${PETSC_INCLUDE_DIR})
  ENDIF(PETSC_FOUND)

  IF(PETSC_LIBRARIES AND NOT PETSC_FOUND) 
    PRINT_WARNING("PETSC not functional - support will not be provided" 
                  "Double check spelling specified libraries (search is case sensitive)")
  ENDIF(PETSC_LIBRARIES AND NOT PETSC_FOUND)

ENDIF(PETSC_ENABLE AND MPI_ENABLE)


# -------------------------------------------------------------
# If using MPI with C++, disable C++ extensions (for known wrappers)
# -------------------------------------------------------------

# IF(MPICXX_FOUND)
#   set(CMAKE_CXX_FLAGS "${CMAKE_CXX_FLAGS} -DMPICH_SKIP_MPICXX -DOMPI_SKIP_MPICXX -DLAM_BUILDING")
# ENDIF(MPICXX_FOUND)

# -------------------------------------------------------------
# Configure the header file sundials_config.h
# -------------------------------------------------------------

# All required substitution variables should be available at this point.
# Generate the header file and place it in the binary dir.
CONFIGURE_FILE(
  ${PROJECT_SOURCE_DIR}/include/sundials/sundials_config.in
  ${PROJECT_BINARY_DIR}/include/sundials/sundials_config.h
  )

# Add the include directory in the source tree and the one in
# the binary tree (for the header file sundials_config.h)
IF(SUPERLUMT_FOUND)
  INCLUDE_DIRECTORIES(${PROJECT_SOURCE_DIR}/include ${PROJECT_BINARY_DIR}/include ${SUPERLUMT_INCLUDE_DIR})
ELSE(SUPERLUMT_FOUND)
  INCLUDE_DIRECTORIES(${PROJECT_SOURCE_DIR}/include ${PROJECT_BINARY_DIR}/include)
ENDIF(SUPERLUMT_FOUND)

# -------------------------------------------------------------
# Add selected modules to the build system
# -------------------------------------------------------------

# Shared components

ADD_SUBDIRECTORY(src/sundials)
ADD_SUBDIRECTORY(src/nvec_ser)
IF(MPIC_FOUND)
  ADD_SUBDIRECTORY(src/nvec_par)
ENDIF(MPIC_FOUND)

IF(SUNDIALS_HYPRE)
  ADD_SUBDIRECTORY(src/nvec_parhyp)
ENDIF(SUNDIALS_HYPRE)

IF(OPENMP_FOUND)
  ADD_SUBDIRECTORY(src/nvec_openmp)	
ENDIF(OPENMP_FOUND)

IF(PTHREADS_FOUND)
  ADD_SUBDIRECTORY(src/nvec_pthreads)   
ENDIF(PTHREADS_FOUND)

IF(PETSC_FOUND)
  ADD_SUBDIRECTORY(src/nvec_petsc)   
ENDIF(PETSC_FOUND)

IF(CUDA_FOUND)
  ADD_SUBDIRECTORY(src/nvec_cuda)   
ENDIF(CUDA_FOUND)

IF(RAJA_FOUND)
  ADD_SUBDIRECTORY(src/nvec_raja)   
ENDIF(RAJA_FOUND)

# ARKODE library

IF(BUILD_ARKODE)	
  ADD_SUBDIRECTORY(src/arkode)
  IF(FCMIX_ENABLE AND F77_FOUND)
    ADD_SUBDIRECTORY(src/arkode/fcmix)
  ENDIF(FCMIX_ENABLE AND F77_FOUND)
ENDIF(BUILD_ARKODE)

# CVODE library

IF(BUILD_CVODE)	
  ADD_SUBDIRECTORY(src/cvode)
  IF(FCMIX_ENABLE AND F77_FOUND)
    ADD_SUBDIRECTORY(src/cvode/fcmix)
  ENDIF(FCMIX_ENABLE AND F77_FOUND)
ENDIF(BUILD_CVODE)

# CVODES library

IF(BUILD_CVODES)	
  ADD_SUBDIRECTORY(src/cvodes)
ENDIF(BUILD_CVODES)

# IDA library

IF(BUILD_IDA)	
  ADD_SUBDIRECTORY(src/ida)
  IF(FCMIX_ENABLE AND F77_FOUND)
    ADD_SUBDIRECTORY(src/ida/fcmix)
  ENDIF(FCMIX_ENABLE AND F77_FOUND)
ENDIF(BUILD_IDA)

# IDAS library

IF(BUILD_IDAS)	
  ADD_SUBDIRECTORY(src/idas)
ENDIF(BUILD_IDAS)

# KINSOL library

IF(BUILD_KINSOL)	
  ADD_SUBDIRECTORY(src/kinsol)
  IF(FCMIX_ENABLE AND F77_FOUND)
    ADD_SUBDIRECTORY(src/kinsol/fcmix)
  ENDIF(FCMIX_ENABLE AND F77_FOUND)
ENDIF(BUILD_KINSOL)

# CPODES library

IF(BUILD_CPODES)	
  ADD_SUBDIRECTORY(src/cpodes)
ENDIF(BUILD_CPODES)

# -------------------------------------------------------------
# Include the subdirectories corresponding to various examples
# -------------------------------------------------------------

# If building and installing the examples is enabled, include
# the subdirectories for those examples that will be built.
# Also, if we will generate exported example Makefiles, set 
# variables needed in generating them from templates.

# For now, TestRunner is not being distributed.
# So:
#  - Don't show TESTRUNNER variable
#  - Don't enable testing if TestRunner if not found.
#  - There will be no 'make test' target

INCLUDE(SundialsAddTest)
HIDE_VARIABLE(TESTRUNNER)
IF(EXAMPLES_ENABLE)
  IF(TESTRUNNER)
    ENABLE_TESTING()
  ENDIF(TESTRUNNER)

  # set variables used in generating CMake and Makefiles for examples
  IF(EXAMPLES_INSTALL)

    SET(SHELL "sh")
    SET(prefix "${CMAKE_INSTALL_PREFIX}")
    SET(exec_prefix "${CMAKE_INSTALL_PREFIX}")
    SET(includedir "${prefix}/include")
    SET(libdir "${exec_prefix}/lib")
    SET(CPP "${CMAKE_C_COMPILER}")
    SET(CPPFLAGS "${CMAKE_C_FLAGS_RELEASE}")
    SET(CC "${CMAKE_C_COMPILER}")
    SET(CFLAGS "${CMAKE_C_FLAGS_RELEASE}")
    SET(LDFLAGS "${CMAKE_EXE_LINKER_FLAGS_RELEASE}")
    LIST2STRING(EXTRA_LINK_LIBS LIBS)
    
    IF(CXX_FOUND)
      SET(CXX "${CMAKE_CXX_COMPILER}")
      SET(CXX_LNKR "${CMAKE_CXX_COMPILER}")
      SET(CXXFLAGS "${CMAKE_CXX_FLAGS_RELEASE}")
      SET(CXX_LDFLAGS "${CMAKE_CXX_FLAGS_RELEASE}")
      LIST2STRING(EXTRA_LINK_LIBS CXX_LIBS)
    ENDIF(CXX_FOUND)

    IF(F77_FOUND)
      SET(F77 "${CMAKE_Fortran_COMPILER}")
      SET(F77_LNKR "${CMAKE_Fortran_COMPILER}")
      SET(FFLAGS "${CMAKE_Fortran_FLAGS_RELEASE}")
      SET(F77_LDFLAGS "${CMAKE_Fortran_FLAGS_RELEASE}")
      LIST2STRING(EXTRA_LINK_LIBS F77_LIBS)
    ENDIF(F77_FOUND)

    IF(F90_FOUND)
      SET(F90 "${CMAKE_Fortran_COMPILER}")
      SET(F90_LNKR "${CMAKE_Fortran_COMPILER}")
      SET(F90FLAGS "${CMAKE_Fortran_FLAGS_RELEASE}")
      SET(F90_LDFLAGS "${CMAKE_Fortran_FLAGS_RELEASE}")
      LIST2STRING(EXTRA_LINK_LIBS F90_LIBS)
    ENDIF(F90_FOUND)

    IF(SUPERLUMT_FOUND)
      LIST2STRING(SUPERLUMT_LIBRARIES SUPERLUMT_LIBS)
      SET(SUPERLUMT_LIBS "${SUPERLUMT_LINKER_FLAGS} ${SUPERLUMT_LIBS}")
    ENDIF(SUPERLUMT_FOUND)

    IF(KLU_FOUND)
      LIST2STRING(KLU_LIBRARIES KLU_LIBS)
      SET(KLU_LIBS "${KLU_LINKER_FLAGS} ${KLU_LIBS}")
    ENDIF(KLU_FOUND)

    IF(LAPACK_FOUND)
      LIST2STRING(LAPACK_LIBRARIES BLAS_LAPACK_LIBS)
    ENDIF(LAPACK_FOUND)

    IF(MPIC_FOUND)
      IF(MPI_MPICC)
        SET(MPICC "${MPI_MPICC}")
        SET(MPI_INC_DIR ".")
        SET(MPI_LIB_DIR ".")
        SET(MPI_LIBS "")
        SET(MPI_FLAGS "")
      ELSE(MPI_MPICC)
        SET(MPICC "${CMAKE_C_COMPILER}")
        SET(MPI_INC_DIR "${MPI_INCLUDE_PATH}")
        SET(MPI_LIB_DIR ".")
        LIST2STRING(MPI_LIBRARIES MPI_LIBS)
      ENDIF(MPI_MPICC)
      SET(HYPRE_INC_DIR "${HYPRE_INCLUDE_DIR}")
      SET(HYPRE_LIB_DIR "${HYPRE_LIBRARY_DIR}")
      SET(HYPRE_LIBS "${HYPRE_LIBRARIES}")
    ENDIF(MPIC_FOUND)

    IF(MPICXX_FOUND)
      IF(MPI_MPICXX)
        SET(MPICXX "${MPI_MPICXX}")
      ELSE(MPI_MPICXX)
        SET(MPICXX "${CMAKE_CXX_COMPILER}")
        LIST2STRING(MPI_LIBRARIES MPI_LIBS)
      ENDIF(MPI_MPICXX)
    ENDIF(MPICXX_FOUND)

    IF(MPIF_FOUND)
      IF(MPI_MPIF77)
        SET(MPIF77 "${MPI_MPIF77}")
        SET(MPIF77_LNKR "${MPI_MPIF77}")
      ELSE(MPI_MPIF77)
        SET(MPIF77 "${CMAKE_Fortran_COMPILER}")
        SET(MPIF77_LNKR "${CMAKE_Fortran_COMPILER}")
        SET(MPI_INC_DIR "${MPI_INCLUDE_PATH}")
        SET(MPI_LIB_DIR ".")
        LIST2STRING(MPI_LIBRARIES MPI_LIBS)
      ENDIF(MPI_MPIF77)
    ENDIF(MPIF_FOUND)

    IF(MPIF90_FOUND)
      IF(MPI_MPIF90)
        SET(MPIF90 "${MPI_MPIF90}")
        SET(MPIF90_LNKR "${MPI_MPIF90}")
      ELSE(MPI_MPIF90)
        SET(MPIF90 "${CMAKE_Fortran_COMPILER}")
        SET(MPIF90_LNKR "${CMAKE_Fortran_COMPILER}")
        LIST2STRING(MPI_LIBRARIES MPI_LIBS)
      ENDIF(MPI_MPIF90)
    ENDIF(MPIF90_FOUND)

  ENDIF(EXAMPLES_INSTALL)

  # add ARKode examples
  IF(BUILD_ARKODE)
    ADD_SUBDIRECTORY(examples/arkode/C_serial)
    IF(OPENMP_FOUND)
      ADD_SUBDIRECTORY(examples/arkode/C_openmp)
    ENDIF(OPENMP_FOUND)
    IF(CXX_ENABLE AND CXX_FOUND)
      ADD_SUBDIRECTORY(examples/arkode/CXX_serial)
    ENDIF(CXX_ENABLE AND CXX_FOUND)
    IF(FCMIX_ENABLE AND F77_FOUND)
      ADD_SUBDIRECTORY(examples/arkode/F77_serial)
    ENDIF(FCMIX_ENABLE AND F77_FOUND)
    IF(F90_ENABLE AND F90_FOUND)
      ADD_SUBDIRECTORY(examples/arkode/F90_serial)
    ENDIF(F90_ENABLE AND F90_FOUND)
    IF(MPIC_FOUND)
      ADD_SUBDIRECTORY(examples/arkode/C_parallel)
    ENDIF(MPIC_FOUND)
    IF(MPICXX_FOUND)
      ADD_SUBDIRECTORY(examples/arkode/CXX_parallel)
    ENDIF(MPICXX_FOUND)
    IF(MPIF_FOUND)
      ADD_SUBDIRECTORY(examples/arkode/F77_parallel)
    ENDIF(MPIF_FOUND)
    IF(MPIF90_FOUND)
      ADD_SUBDIRECTORY(examples/arkode/F90_parallel)
    ENDIF(MPIF90_FOUND)
    IF(HYPRE_ENABLE AND HYPRE_FOUND)
      ADD_SUBDIRECTORY(examples/arkode/C_parhyp)
    ENDIF(HYPRE_ENABLE AND HYPRE_FOUND)
    
  ENDIF(BUILD_ARKODE)
  
  # add CVODE examples
  IF(BUILD_CVODE)
    ADD_SUBDIRECTORY(examples/cvode/serial)
    IF(FCMIX_ENABLE AND F77_FOUND)
      ADD_SUBDIRECTORY(examples/cvode/fcmix_serial)
    ENDIF(FCMIX_ENABLE AND F77_FOUND)
    IF(MPIC_FOUND)
      ADD_SUBDIRECTORY(examples/cvode/parallel)
    ENDIF(MPIC_FOUND)
    IF(MPIF_FOUND)
      ADD_SUBDIRECTORY(examples/cvode/fcmix_parallel)
    ENDIF(MPIF_FOUND)
    IF(OPENMP_FOUND)
      ADD_SUBDIRECTORY(examples/cvode/C_openmp)
    ENDIF(OPENMP_FOUND)
    IF(HYPRE_ENABLE AND HYPRE_FOUND)
      ADD_SUBDIRECTORY(examples/cvode/parhyp)
    ENDIF(HYPRE_ENABLE AND HYPRE_FOUND)
    IF(CUDA_ENABLE AND CUDA_FOUND)
      ADD_SUBDIRECTORY(examples/cvode/cuda)
    ENDIF()
    IF(RAJA_ENABLE AND RAJA_FOUND)
      ADD_SUBDIRECTORY(examples/cvode/raja)
    ENDIF()
  ENDIF(BUILD_CVODE)
  
  # add CVODES Examples
  IF(BUILD_CVODES)
    ADD_SUBDIRECTORY(examples/cvodes/serial)
    IF(MPIC_FOUND)
      ADD_SUBDIRECTORY(examples/cvodes/parallel)
    ENDIF(MPIC_FOUND)
    IF(OPENMP_FOUND)
      ADD_SUBDIRECTORY(examples/cvodes/C_openmp)
    ENDIF(OPENMP_FOUND)
  ENDIF(BUILD_CVODES)
  
  # add IDA examples
  IF(BUILD_IDA)
    ADD_SUBDIRECTORY(examples/ida/serial)
    IF(FCMIX_ENABLE AND F77_FOUND)
      ADD_SUBDIRECTORY(examples/ida/fcmix_serial)
      IF(OPENMP_FOUND)
        ADD_SUBDIRECTORY(examples/ida/fcmix_openmp)
      ENDIF(OPENMP_FOUND)
      IF(PTHREADS_FOUND)
	ADD_SUBDIRECTORY(examples/ida/fcmix_pthreads)
      ENDIF(PTHREADS_FOUND)
    ENDIF(FCMIX_ENABLE AND F77_FOUND)
    IF(OPENMP_FOUND)
      ADD_SUBDIRECTORY(examples/ida/C_openmp)
    ENDIF(OPENMP_FOUND)
    IF(MPIC_FOUND)
      ADD_SUBDIRECTORY(examples/ida/parallel)
    ENDIF(MPIC_FOUND)
    IF(PETSC_FOUND)
      ADD_SUBDIRECTORY(examples/ida/petsc)
    ENDIF(PETSC_FOUND)
    IF(MPIF_FOUND)
      ADD_SUBDIRECTORY(examples/ida/fcmix_parallel)
    ENDIF(MPIF_FOUND)
  ENDIF(BUILD_IDA)
  
  # add IDAS examples
  IF(BUILD_IDAS)
    ADD_SUBDIRECTORY(examples/idas/serial)
    IF(OPENMP_FOUND)
      ADD_SUBDIRECTORY(examples/idas/C_openmp)
    ENDIF(OPENMP_FOUND)
    IF(MPIC_FOUND)
      ADD_SUBDIRECTORY(examples/idas/parallel)
    ENDIF(MPIC_FOUND)
  ENDIF(BUILD_IDAS)

  # add KINSOL examples
  IF(BUILD_KINSOL)
    ADD_SUBDIRECTORY(examples/kinsol/serial)
    IF(OPENMP_FOUND)
      ADD_SUBDIRECTORY(examples/kinsol/C_openmp) # the only example here need special handling from testrunner (not yet implemented)
    ENDIF(OPENMP_FOUND)
    IF(FCMIX_ENABLE AND F77_FOUND)
      ADD_SUBDIRECTORY(examples/kinsol/fcmix_serial)
    ENDIF(FCMIX_ENABLE AND F77_FOUND)
    IF(MPIC_FOUND)
      ADD_SUBDIRECTORY(examples/kinsol/parallel)
    ENDIF(MPIC_FOUND)
    IF(MPIF_FOUND)
      ADD_SUBDIRECTORY(examples/kinsol/fcmix_parallel)
    ENDIF(MPIF_FOUND)
  ENDIF(BUILD_KINSOL)

  # add CPODES examples
  IF(BUILD_CPODES)
    ADD_SUBDIRECTORY(examples/cpodes/serial)
    IF(MPIC_FOUND)
      ADD_SUBDIRECTORY(examples/cpodes/parallel)
    ENDIF(MPIC_FOUND)
  ENDIF(BUILD_CPODES)

  # Always add the nvector serial examples
  ADD_SUBDIRECTORY(examples/nvector/serial)

  IF(MPIC_FOUND)
      ADD_SUBDIRECTORY(examples/nvector/parallel)
  ENDIF(MPIC_FOUND)
  
  IF(SUNDIALS_HYPRE)
      ADD_SUBDIRECTORY(examples/nvector/parhyp)
  ENDIF(SUNDIALS_HYPRE)

  IF(PTHREADS_FOUND)
      ADD_SUBDIRECTORY(examples/nvector/pthreads)
  ENDIF(PTHREADS_FOUND)

  IF(OPENMP_FOUND)
      ADD_SUBDIRECTORY(examples/nvector/C_openmp)
  ENDIF(OPENMP_FOUND)
  
  IF(PETSC_FOUND)
      ADD_SUBDIRECTORY(examples/nvector/petsc)
  ENDIF(PETSC_FOUND)
  
  IF(CUDA_FOUND)
      ADD_SUBDIRECTORY(examples/nvector/cuda)
  ENDIF(CUDA_FOUND)
  
  IF(RAJA_FOUND)
      ADD_SUBDIRECTORY(examples/nvector/raja)
  ENDIF(RAJA_FOUND)
  
ENDIF(EXAMPLES_ENABLE)

#----------------------------------
# Install configuration header file
#----------------------------------

# install configured header file
INSTALL(
  FILES ${PROJECT_BINARY_DIR}/include/sundials/sundials_config.h
  DESTINATION include/sundials
  )
<|MERGE_RESOLUTION|>--- conflicted
+++ resolved
@@ -621,7 +621,6 @@
 # (b) ARKODE examples are enabled
 # -------------------------------------------------------------
 
-<<<<<<< HEAD
 # For now comment this out. CMake selects C or C++ compiler.
 
 #IF(CXX_ENABLE AND BUILD_ARKODE)
@@ -631,7 +630,6 @@
 #      "C++ support will not be provided")
 #  ENDIF(NOT CXX_FOUND AND CXX_ENABLE)
 #ENDIF(CXX_ENABLE AND BUILD_ARKODE)
-=======
 IF(CXX_ENABLE AND BUILD_ARKODE)
   INCLUDE(SundialsCXX)
   IF(NOT CXX_FOUND AND CXX_ENABLE)
@@ -639,7 +637,6 @@
                   "C++ support will not be provided")
   ENDIF(NOT CXX_FOUND AND CXX_ENABLE)
 ENDIF(CXX_ENABLE AND BUILD_ARKODE)
->>>>>>> 7f291c28
 
 # -------------------------------------------------------------
 # Check if we need an alternate way of specifying the Fortran
