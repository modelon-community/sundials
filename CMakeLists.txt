--- conflicted
+++ resolved
@@ -732,10 +732,6 @@
     #set sundials_config.h symbol via sundials_config.in
     SET(SUNDIALS_BLAS_LAPACK TRUE)
   ENDIF(LAPACK_LIBRARIES AND NOT LAPACK_FOUND)
-<<<<<<< HEAD
-
-=======
->>>>>>> 7f291c28
 
 ELSE(LAPACK_ENABLE)
 
@@ -805,15 +801,9 @@
     INCLUDE_DIRECTORIES(${KLU_INCLUDE_DIR})
   ENDIF(KLU_FOUND)
 
-<<<<<<< HEAD
   IF(KLU_LIBRARIES AND NOT KLU_FOUND)
     PRINT_WARNING("KLU not functional - support will not be provided"
-      "Double check spelling of include path and specified libraries (search is case sensitive)")
-=======
-  IF(KLU_LIBRARIES AND NOT KLU_FOUND) 
-    PRINT_WARNING("KLU not functional - support will not be provided" 
                   "Double check spelling of include path and specified libraries (search is case sensitive)")
->>>>>>> 7f291c28
   ENDIF(KLU_LIBRARIES AND NOT KLU_FOUND)
 
 ENDIF(KLU_ENABLE)
@@ -855,13 +845,8 @@
 # Find the Hypre libraries
 #-------------------------------------------------------------
 IF(HYPRE_ENABLE AND NOT MPI_ENABLE)
-<<<<<<< HEAD
     PRINT_WARNING("MPI not enabled - HYPRE support will not be provided"
-      "Set MPI_ENABLE to ON to use parhyp")
-=======
-    PRINT_WARNING("MPI not enabled - HYPRE support will not be provided" 
                   "Set MPI_ENABLE to ON to use parhyp")
->>>>>>> 7f291c28
 ENDIF(HYPRE_ENABLE AND NOT MPI_ENABLE)
 
 ###########################################################################################
@@ -882,15 +867,9 @@
     INCLUDE_DIRECTORIES(${HYPRE_INCLUDE_DIR})
   ENDIF(HYPRE_FOUND)
 
-<<<<<<< HEAD
   IF(HYPRE_LIBRARIES AND NOT HYPRE_FOUND)
     PRINT_WARNING("HYPRE not functional - support will not be provided"
-      "Found hypre library, test code does not work")
-=======
-  IF(HYPRE_LIBRARIES AND NOT HYPRE_FOUND) 
-    PRINT_WARNING("HYPRE not functional - support will not be provided" 
                   "Found hypre library, test code does not work")
->>>>>>> 7f291c28
   ENDIF(HYPRE_LIBRARIES AND NOT HYPRE_FOUND)
 
 ENDIF(HYPRE_ENABLE AND MPI_ENABLE)
@@ -899,13 +878,8 @@
 # Find (and test) the PETSc libraries
 # -------------------------------------------------------------
 IF(PETSC_ENABLE AND NOT MPI_ENABLE)
-<<<<<<< HEAD
     PRINT_WARNING("MPI not enabled - PETSc support will not be provided"
-      "Set MPI_ENABLE to ON to use PETSc.")
-=======
-    PRINT_WARNING("MPI not enabled - PETSc support will not be provided" 
                   "Set MPI_ENABLE to ON to use PETSc.")
->>>>>>> 7f291c28
 ENDIF(PETSC_ENABLE AND NOT MPI_ENABLE)
 
 ###########################################################################################
@@ -926,15 +900,9 @@
     INCLUDE_DIRECTORIES(${PETSC_INCLUDE_DIR})
   ENDIF(PETSC_FOUND)
 
-<<<<<<< HEAD
   IF(PETSC_LIBRARIES AND NOT PETSC_FOUND)
     PRINT_WARNING("PETSC not functional - support will not be provided"
-      "Double check spelling specified libraries (search is case sensitive)")
-=======
-  IF(PETSC_LIBRARIES AND NOT PETSC_FOUND) 
-    PRINT_WARNING("PETSC not functional - support will not be provided" 
                   "Double check spelling specified libraries (search is case sensitive)")
->>>>>>> 7f291c28
   ENDIF(PETSC_LIBRARIES AND NOT PETSC_FOUND)
 
 ENDIF(PETSC_ENABLE AND MPI_ENABLE)
@@ -1235,12 +1203,8 @@
     ENDIF(HYPRE_ENABLE AND HYPRE_FOUND)
 
   ENDIF(BUILD_ARKODE)
-<<<<<<< HEAD
-
-=======
-  
+
   # add CVODE examples
->>>>>>> 7f291c28
   IF(BUILD_CVODE)
     ADD_SUBDIRECTORY(examples/cvode/serial)
     IF(FCMIX_ENABLE AND F77_FOUND)
@@ -1259,16 +1223,10 @@
       ADD_SUBDIRECTORY(examples/cvode/parhyp)
     ENDIF(HYPRE_ENABLE AND HYPRE_FOUND)
   ENDIF(BUILD_CVODE)
-<<<<<<< HEAD
-
+
+  # add CVODES Examples
   IF(BUILD_CVODES)
     #ADD_SUBDIRECTORY(examples/cvodes/serial)
-=======
-  
-  # add CVODES Examples
-  IF(BUILD_CVODES)
-    ADD_SUBDIRECTORY(examples/cvodes/serial)
->>>>>>> 7f291c28
     IF(MPIC_FOUND)
       ADD_SUBDIRECTORY(examples/cvodes/parallel)
     ENDIF(MPIC_FOUND)
@@ -1276,12 +1234,8 @@
       ADD_SUBDIRECTORY(examples/cvodes/C_openmp)
     ENDIF(OPENMP_FOUND)
   ENDIF(BUILD_CVODES)
-<<<<<<< HEAD
-
-=======
-  
+
   # add IDA examples
->>>>>>> 7f291c28
   IF(BUILD_IDA)
     #ADD_SUBDIRECTORY(examples/ida/serial)
     IF(FCMIX_ENABLE AND F77_FOUND)
@@ -1306,16 +1260,10 @@
       ADD_SUBDIRECTORY(examples/ida/fcmix_parallel)
     ENDIF(MPIF_FOUND)
   ENDIF(BUILD_IDA)
-<<<<<<< HEAD
-
+
+  # add IDAS examples
   IF(BUILD_IDAS)
     #ADD_SUBDIRECTORY(examples/idas/serial)
-=======
-  
-  # add IDAS examples
-  IF(BUILD_IDAS)
-    ADD_SUBDIRECTORY(examples/idas/serial)
->>>>>>> 7f291c28
     IF(OPENMP_FOUND)
       ADD_SUBDIRECTORY(examples/idas/C_openmp)
     ENDIF(OPENMP_FOUND)
@@ -1324,14 +1272,9 @@
     ENDIF(MPIC_FOUND)
   ENDIF(BUILD_IDAS)
 
-<<<<<<< HEAD
+  # add KINSOL examples
   IF(BUILD_KINSOL)
     #ADD_SUBDIRECTORY(examples/kinsol/serial)
-=======
-  # add KINSOL examples
-  IF(BUILD_KINSOL)
-    ADD_SUBDIRECTORY(examples/kinsol/serial)
->>>>>>> 7f291c28
     IF(OPENMP_FOUND)
       #ADD_SUBDIRECTORY(examples/kinsol/C_openmp) # the only example here need special handling from testrunner (not yet implemented)
     ENDIF(OPENMP_FOUND)
@@ -1346,10 +1289,7 @@
     ENDIF(MPIF_FOUND)
   ENDIF(BUILD_KINSOL)
 
-<<<<<<< HEAD
-=======
   # add CPODES examples
->>>>>>> 7f291c28
   IF(BUILD_CPODES)
     ADD_SUBDIRECTORY(examples/cpodes/serial)
     IF(MPIC_FOUND)
